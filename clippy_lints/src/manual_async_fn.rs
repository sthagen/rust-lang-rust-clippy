use clippy_utils::diagnostics::span_lint_and_then;
use clippy_utils::source::{position_before_rarrow, snippet_block, snippet_opt};
use if_chain::if_chain;
use rustc_errors::Applicability;
use rustc_hir::intravisit::FnKind;
use rustc_hir::{
<<<<<<< HEAD
    CoroutineSource, Block, Body, Closure, CoroutineKind, Expr, ExprKind, FnDecl, FnRetTy, GenericArg, GenericBound,
=======
    AsyncCoroutineKind, Block, Body, Closure, CoroutineKind, Expr, ExprKind, FnDecl, FnRetTy, GenericArg, GenericBound,
>>>>>>> 01a0a366
    ImplItem, Item, ItemKind, LifetimeName, Node, Term, TraitRef, Ty, TyKind, TypeBindingKind,
};
use rustc_lint::{LateContext, LateLintPass};
use rustc_session::{declare_lint_pass, declare_tool_lint};
use rustc_span::def_id::LocalDefId;
use rustc_span::{sym, Span};

declare_clippy_lint! {
    /// ### What it does
    /// It checks for manual implementations of `async` functions.
    ///
    /// ### Why is this bad?
    /// It's more idiomatic to use the dedicated syntax.
    ///
    /// ### Example
    /// ```no_run
    /// use std::future::Future;
    ///
    /// fn foo() -> impl Future<Output = i32> { async { 42 } }
    /// ```
    /// Use instead:
    /// ```no_run
    /// async fn foo() -> i32 { 42 }
    /// ```
    #[clippy::version = "1.45.0"]
    pub MANUAL_ASYNC_FN,
    style,
    "manual implementations of `async` functions can be simplified using the dedicated syntax"
}

declare_lint_pass!(ManualAsyncFn => [MANUAL_ASYNC_FN]);

impl<'tcx> LateLintPass<'tcx> for ManualAsyncFn {
    fn check_fn(
        &mut self,
        cx: &LateContext<'tcx>,
        kind: FnKind<'tcx>,
        decl: &'tcx FnDecl<'_>,
        body: &'tcx Body<'_>,
        span: Span,
        def_id: LocalDefId,
    ) {
        if_chain! {
            if let Some(header) = kind.header();
            if !header.asyncness.is_async();
            // Check that this function returns `impl Future`
            if let FnRetTy::Return(ret_ty) = decl.output;
            if let Some((trait_ref, output_lifetimes)) = future_trait_ref(cx, ret_ty);
            if let Some(output) = future_output_ty(trait_ref);
            if captures_all_lifetimes(decl.inputs, &output_lifetimes);
            // Check that the body of the function consists of one async block
            if let ExprKind::Block(block, _) = body.value.kind;
            if block.stmts.is_empty();
            if let Some(closure_body) = desugared_async_block(cx, block);
            if let Node::Item(Item {vis_span, ..}) | Node::ImplItem(ImplItem {vis_span, ..}) =
                cx.tcx.hir().get_by_def_id(def_id);
            then {
                let header_span = span.with_hi(ret_ty.span.hi());

                span_lint_and_then(
                    cx,
                    MANUAL_ASYNC_FN,
                    header_span,
                    "this function can be simplified using the `async fn` syntax",
                    |diag| {
                        if_chain! {
                            if let Some(vis_snip) = snippet_opt(cx, *vis_span);
                            if let Some(header_snip) = snippet_opt(cx, header_span);
                            if let Some(ret_pos) = position_before_rarrow(&header_snip);
                            if let Some((ret_sugg, ret_snip)) = suggested_ret(cx, output);
                            then {
                                let header_snip = if vis_snip.is_empty() {
                                    format!("async {}", &header_snip[..ret_pos])
                                } else {
                                    format!("{} async {}", vis_snip, &header_snip[vis_snip.len() + 1..ret_pos])
                                };

                                let help = format!("make the function `async` and {ret_sugg}");
                                diag.span_suggestion(
                                    header_span,
                                    help,
                                    format!("{header_snip}{ret_snip}"),
                                    Applicability::MachineApplicable
                                );

                                let body_snip = snippet_block(cx, closure_body.value.span, "..", Some(block.span));
                                diag.span_suggestion(
                                    block.span,
                                    "move the body of the async block to the enclosing function",
                                    body_snip,
                                    Applicability::MachineApplicable
                                );
                            }
                        }
                    },
                );
            }
        }
    }
}

fn future_trait_ref<'tcx>(
    cx: &LateContext<'tcx>,
    ty: &'tcx Ty<'tcx>,
) -> Option<(&'tcx TraitRef<'tcx>, Vec<LifetimeName>)> {
    if_chain! {
        if let TyKind::OpaqueDef(item_id, bounds, false) = ty.kind;
        let item = cx.tcx.hir().item(item_id);
        if let ItemKind::OpaqueTy(opaque) = &item.kind;
        if let Some(trait_ref) = opaque.bounds.iter().find_map(|bound| {
            if let GenericBound::Trait(poly, _) = bound {
                Some(&poly.trait_ref)
            } else {
                None
            }
        });
        if trait_ref.trait_def_id() == cx.tcx.lang_items().future_trait();
        then {
            let output_lifetimes = bounds
                .iter()
                .filter_map(|bound| {
                    if let GenericArg::Lifetime(lt) = bound {
                        Some(lt.res)
                    } else {
                        None
                    }
                })
                .collect();

            return Some((trait_ref, output_lifetimes));
        }
    }

    None
}

fn future_output_ty<'tcx>(trait_ref: &'tcx TraitRef<'tcx>) -> Option<&'tcx Ty<'tcx>> {
    if_chain! {
        if let Some(segment) = trait_ref.path.segments.last();
        if let Some(args) = segment.args;
        if args.bindings.len() == 1;
        let binding = &args.bindings[0];
        if binding.ident.name == sym::Output;
        if let TypeBindingKind::Equality { term: Term::Ty(output) } = binding.kind;
        then {
            return Some(output);
        }
    }

    None
}

fn captures_all_lifetimes(inputs: &[Ty<'_>], output_lifetimes: &[LifetimeName]) -> bool {
    let input_lifetimes: Vec<LifetimeName> = inputs
        .iter()
        .filter_map(|ty| {
            if let TyKind::Ref(lt, _) = ty.kind {
                Some(lt.res)
            } else {
                None
            }
        })
        .collect();

    // The lint should trigger in one of these cases:
    // - There are no input lifetimes
    // - There's only one output lifetime bound using `+ '_`
    // - All input lifetimes are explicitly bound to the output
    input_lifetimes.is_empty()
        || (output_lifetimes.len() == 1 && matches!(output_lifetimes[0], LifetimeName::Infer))
        || input_lifetimes
            .iter()
            .all(|in_lt| output_lifetimes.iter().any(|out_lt| in_lt == out_lt))
}

fn desugared_async_block<'tcx>(cx: &LateContext<'tcx>, block: &'tcx Block<'tcx>) -> Option<&'tcx Body<'tcx>> {
    if_chain! {
        if let Some(block_expr) = block.expr;
        if let Expr {
            kind: ExprKind::Closure(&Closure { body, .. }),
            ..
        } = block_expr;
        let closure_body = cx.tcx.hir().body(body);
        if closure_body.coroutine_kind == Some(CoroutineKind::Async(CoroutineSource::Block));
        then {
            return Some(closure_body);
        }
    }

    None
}

fn suggested_ret(cx: &LateContext<'_>, output: &Ty<'_>) -> Option<(&'static str, String)> {
    match output.kind {
        TyKind::Tup(tys) if tys.is_empty() => {
            let sugg = "remove the return type";
            Some((sugg, String::new()))
        },
        _ => {
            let sugg = "return the output of the future directly";
            snippet_opt(cx, output.span).map(|snip| (sugg, format!(" -> {snip}")))
        },
    }
}<|MERGE_RESOLUTION|>--- conflicted
+++ resolved
@@ -4,11 +4,7 @@
 use rustc_errors::Applicability;
 use rustc_hir::intravisit::FnKind;
 use rustc_hir::{
-<<<<<<< HEAD
     CoroutineSource, Block, Body, Closure, CoroutineKind, Expr, ExprKind, FnDecl, FnRetTy, GenericArg, GenericBound,
-=======
-    AsyncCoroutineKind, Block, Body, Closure, CoroutineKind, Expr, ExprKind, FnDecl, FnRetTy, GenericArg, GenericBound,
->>>>>>> 01a0a366
     ImplItem, Item, ItemKind, LifetimeName, Node, Term, TraitRef, Ty, TyKind, TypeBindingKind,
 };
 use rustc_lint::{LateContext, LateLintPass};
