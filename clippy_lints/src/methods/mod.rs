--- conflicted
+++ resolved
@@ -3787,11 +3787,7 @@
     ///
     /// ### Why is this bad?
     /// This pattern is often followed by manual unwrapping of the `Option`. The simplification
-<<<<<<< HEAD
-    /// results in more readable and succint code without the need for manual unwrapping.
-=======
     /// results in more readable and succinct code without the need for manual unwrapping.
->>>>>>> 87ff58d1
     ///
     /// ### Example
     /// ```no_run
@@ -3817,11 +3813,7 @@
     ///
     /// ### Why is this bad?
     /// This pattern is often followed by manual unwrapping of `Result`. The simplification
-<<<<<<< HEAD
-    /// results in more readable and succint code without the need for manual unwrapping.
-=======
     /// results in more readable and succinct code without the need for manual unwrapping.
->>>>>>> 87ff58d1
     ///
     /// ### Example
     /// ```no_run
@@ -3840,8 +3832,6 @@
     "filtering an iterator over `Result`s for `Ok` can be achieved with `flatten`"
 }
 
-<<<<<<< HEAD
-=======
 declare_clippy_lint! {
     /// Checks for usage of `option.map(f).unwrap_or_default()` and `result.map(f).unwrap_or_default()` where f is a function or closure that returns the `bool` type.
     ///
@@ -3923,7 +3913,6 @@
     "cloning an `Option` via `as_ref().cloned()`"
 }
 
->>>>>>> 87ff58d1
 pub struct Methods {
     avoid_breaking_exported_api: bool,
     msrv: Msrv,
@@ -4078,12 +4067,9 @@
     RESULT_FILTER_MAP,
     ITER_FILTER_IS_SOME,
     ITER_FILTER_IS_OK,
-<<<<<<< HEAD
-=======
     MANUAL_IS_VARIANT_AND,
     STR_SPLIT_AT_NEWLINE,
     OPTION_AS_REF_CLONED,
->>>>>>> 87ff58d1
 ]);
 
 /// Extracts a method call name, args, and `Span` of the method name.
