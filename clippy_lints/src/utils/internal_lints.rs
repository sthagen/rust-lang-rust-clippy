<<<<<<< HEAD
use crate::utils::internal_lints::metadata_collector::is_deprecated_lint;
use clippy_utils::consts::{constant_simple, Constant};
use clippy_utils::diagnostics::{span_lint, span_lint_and_help, span_lint_and_sugg, span_lint_and_then};
use clippy_utils::macros::root_macro_call_first_node;
use clippy_utils::source::{snippet, snippet_with_applicability};
use clippy_utils::ty::match_type;
use clippy_utils::{
    def_path_res, higher, is_else_clause, is_expn_of, is_expr_path_def_path, is_lint_allowed, match_any_def_paths,
    match_def_path, method_calls, paths, peel_blocks_with_stmt, peel_hir_expr_refs, SpanlessEq,
};
use if_chain::if_chain;
use rustc_ast as ast;
use rustc_ast::ast::{Crate, ItemKind, LitKind, ModKind, NodeId};
use rustc_ast::visit::FnKind;
use rustc_data_structures::fx::{FxHashMap, FxHashSet};
use rustc_errors::Applicability;
use rustc_hir as hir;
use rustc_hir::def::{DefKind, Namespace, Res};
use rustc_hir::def_id::DefId;
use rustc_hir::hir_id::CRATE_HIR_ID;
use rustc_hir::intravisit::Visitor;
use rustc_hir::{
    BinOpKind, Block, Closure, Expr, ExprKind, HirId, Item, Local, MutTy, Mutability, Node, Path, Stmt, StmtKind,
    TyKind, UnOp,
};
use rustc_hir_analysis::hir_ty_to_ty;
use rustc_lint::{EarlyContext, EarlyLintPass, LateContext, LateLintPass, LintContext};
use rustc_middle::hir::nested_filter;
use rustc_middle::mir::interpret::{Allocation, ConstValue, GlobalAlloc};
use rustc_middle::ty::{
    self, fast_reject::SimplifiedTypeGen, subst::GenericArgKind, AssocKind, DefIdTree, FloatTy, Ty,
};
use rustc_semver::RustcVersion;
use rustc_session::{declare_lint_pass, declare_tool_lint, impl_lint_pass};
use rustc_span::source_map::Spanned;
use rustc_span::symbol::{Ident, Symbol};
use rustc_span::{sym, BytePos, Span};

use std::borrow::{Borrow, Cow};
use std::str;

#[cfg(feature = "internal")]
pub mod metadata_collector;

declare_clippy_lint! {
    /// ### What it does
    /// Checks for various things we like to keep tidy in clippy.
    ///
    /// ### Why is this bad?
    /// We like to pretend we're an example of tidy code.
    ///
    /// ### Example
    /// Wrong ordering of the util::paths constants.
    pub CLIPPY_LINTS_INTERNAL,
    internal,
    "various things that will negatively affect your clippy experience"
}

declare_clippy_lint! {
    /// ### What it does
    /// Ensures every lint is associated to a `LintPass`.
    ///
    /// ### Why is this bad?
    /// The compiler only knows lints via a `LintPass`. Without
    /// putting a lint to a `LintPass::get_lints()`'s return, the compiler will not
    /// know the name of the lint.
    ///
    /// ### Known problems
    /// Only checks for lints associated using the
    /// `declare_lint_pass!`, `impl_lint_pass!`, and `lint_array!` macros.
    ///
    /// ### Example
    /// ```rust,ignore
    /// declare_lint! { pub LINT_1, ... }
    /// declare_lint! { pub LINT_2, ... }
    /// declare_lint! { pub FORGOTTEN_LINT, ... }
    /// // ...
    /// declare_lint_pass!(Pass => [LINT_1, LINT_2]);
    /// // missing FORGOTTEN_LINT
    /// ```
    pub LINT_WITHOUT_LINT_PASS,
    internal,
    "declaring a lint without associating it in a LintPass"
}

declare_clippy_lint! {
    /// ### What it does
    /// Checks for calls to `cx.span_lint*` and suggests to use the `utils::*`
    /// variant of the function.
    ///
    /// ### Why is this bad?
    /// The `utils::*` variants also add a link to the Clippy documentation to the
    /// warning/error messages.
    ///
    /// ### Example
    /// ```rust,ignore
    /// cx.span_lint(LINT_NAME, "message");
    /// ```
    ///
    /// Use instead:
    /// ```rust,ignore
    /// utils::span_lint(cx, LINT_NAME, "message");
    /// ```
    pub COMPILER_LINT_FUNCTIONS,
    internal,
    "usage of the lint functions of the compiler instead of the utils::* variant"
}

declare_clippy_lint! {
    /// ### What it does
    /// Checks for calls to `cx.outer().expn_data()` and suggests to use
    /// the `cx.outer_expn_data()`
    ///
    /// ### Why is this bad?
    /// `cx.outer_expn_data()` is faster and more concise.
    ///
    /// ### Example
    /// ```rust,ignore
    /// expr.span.ctxt().outer().expn_data()
    /// ```
    ///
    /// Use instead:
    /// ```rust,ignore
    /// expr.span.ctxt().outer_expn_data()
    /// ```
    pub OUTER_EXPN_EXPN_DATA,
    internal,
    "using `cx.outer_expn().expn_data()` instead of `cx.outer_expn_data()`"
}

declare_clippy_lint! {
    /// ### What it does
    /// Not an actual lint. This lint is only meant for testing our customized internal compiler
    /// error message by calling `panic`.
    ///
    /// ### Why is this bad?
    /// ICE in large quantities can damage your teeth
    ///
    /// ### Example
    /// ```rust,ignore
    /// 🍦🍦🍦🍦🍦
    /// ```
    pub PRODUCE_ICE,
    internal,
    "this message should not appear anywhere as we ICE before and don't emit the lint"
}

declare_clippy_lint! {
    /// ### What it does
    /// Checks for cases of an auto-generated lint without an updated description,
    /// i.e. `default lint description`.
    ///
    /// ### Why is this bad?
    /// Indicates that the lint is not finished.
    ///
    /// ### Example
    /// ```rust,ignore
    /// declare_lint! { pub COOL_LINT, nursery, "default lint description" }
    /// ```
    ///
    /// Use instead:
    /// ```rust,ignore
    /// declare_lint! { pub COOL_LINT, nursery, "a great new lint" }
    /// ```
    pub DEFAULT_LINT,
    internal,
    "found 'default lint description' in a lint declaration"
}

declare_clippy_lint! {
    /// ### What it does
    /// Lints `span_lint_and_then` function calls, where the
    /// closure argument has only one statement and that statement is a method
    /// call to `span_suggestion`, `span_help`, `span_note` (using the same
    /// span), `help` or `note`.
    ///
    /// These usages of `span_lint_and_then` should be replaced with one of the
    /// wrapper functions `span_lint_and_sugg`, span_lint_and_help`, or
    /// `span_lint_and_note`.
    ///
    /// ### Why is this bad?
    /// Using the wrapper `span_lint_and_*` functions, is more
    /// convenient, readable and less error prone.
    ///
    /// ### Example
    /// ```rust,ignore
    /// span_lint_and_then(cx, TEST_LINT, expr.span, lint_msg, |diag| {
    ///     diag.span_suggestion(
    ///         expr.span,
    ///         help_msg,
    ///         sugg.to_string(),
    ///         Applicability::MachineApplicable,
    ///     );
    /// });
    /// span_lint_and_then(cx, TEST_LINT, expr.span, lint_msg, |diag| {
    ///     diag.span_help(expr.span, help_msg);
    /// });
    /// span_lint_and_then(cx, TEST_LINT, expr.span, lint_msg, |diag| {
    ///     diag.help(help_msg);
    /// });
    /// span_lint_and_then(cx, TEST_LINT, expr.span, lint_msg, |diag| {
    ///     diag.span_note(expr.span, note_msg);
    /// });
    /// span_lint_and_then(cx, TEST_LINT, expr.span, lint_msg, |diag| {
    ///     diag.note(note_msg);
    /// });
    /// ```
    ///
    /// Use instead:
    /// ```rust,ignore
    /// span_lint_and_sugg(
    ///     cx,
    ///     TEST_LINT,
    ///     expr.span,
    ///     lint_msg,
    ///     help_msg,
    ///     sugg.to_string(),
    ///     Applicability::MachineApplicable,
    /// );
    /// span_lint_and_help(cx, TEST_LINT, expr.span, lint_msg, Some(expr.span), help_msg);
    /// span_lint_and_help(cx, TEST_LINT, expr.span, lint_msg, None, help_msg);
    /// span_lint_and_note(cx, TEST_LINT, expr.span, lint_msg, Some(expr.span), note_msg);
    /// span_lint_and_note(cx, TEST_LINT, expr.span, lint_msg, None, note_msg);
    /// ```
    pub COLLAPSIBLE_SPAN_LINT_CALLS,
    internal,
    "found collapsible `span_lint_and_then` calls"
}

declare_clippy_lint! {
    /// ### What it does
    /// Checks for usages of def paths when a diagnostic item or a `LangItem` could be used.
    ///
    /// ### Why is this bad?
    /// The path for an item is subject to change and is less efficient to look up than a
    /// diagnostic item or a `LangItem`.
    ///
    /// ### Example
    /// ```rust,ignore
    /// utils::match_type(cx, ty, &paths::VEC)
    /// ```
    ///
    /// Use instead:
    /// ```rust,ignore
    /// utils::is_type_diagnostic_item(cx, ty, sym::Vec)
    /// ```
    pub UNNECESSARY_DEF_PATH,
    internal,
    "using a def path when a diagnostic item or a `LangItem` is available"
}

declare_clippy_lint! {
    /// ### What it does
    /// Checks the paths module for invalid paths.
    ///
    /// ### Why is this bad?
    /// It indicates a bug in the code.
    ///
    /// ### Example
    /// None.
    pub INVALID_PATHS,
    internal,
    "invalid path"
}

declare_clippy_lint! {
    /// ### What it does
    /// Checks for interning symbols that have already been pre-interned and defined as constants.
    ///
    /// ### Why is this bad?
    /// It's faster and easier to use the symbol constant.
    ///
    /// ### Example
    /// ```rust,ignore
    /// let _ = sym!(f32);
    /// ```
    ///
    /// Use instead:
    /// ```rust,ignore
    /// let _ = sym::f32;
    /// ```
    pub INTERNING_DEFINED_SYMBOL,
    internal,
    "interning a symbol that is pre-interned and defined as a constant"
}

declare_clippy_lint! {
    /// ### What it does
    /// Checks for unnecessary conversion from Symbol to a string.
    ///
    /// ### Why is this bad?
    /// It's faster use symbols directly instead of strings.
    ///
    /// ### Example
    /// ```rust,ignore
    /// symbol.as_str() == "clippy";
    /// ```
    ///
    /// Use instead:
    /// ```rust,ignore
    /// symbol == sym::clippy;
    /// ```
    pub UNNECESSARY_SYMBOL_STR,
    internal,
    "unnecessary conversion between Symbol and string"
}

declare_clippy_lint! {
    /// Finds unidiomatic usage of `if_chain!`
    pub IF_CHAIN_STYLE,
    internal,
    "non-idiomatic `if_chain!` usage"
}

declare_clippy_lint! {
    /// ### What it does
    /// Checks for invalid `clippy::version` attributes.
    ///
    /// Valid values are:
    /// * "pre 1.29.0"
    /// * any valid semantic version
    pub INVALID_CLIPPY_VERSION_ATTRIBUTE,
    internal,
    "found an invalid `clippy::version` attribute"
}

declare_clippy_lint! {
    /// ### What it does
    /// Checks for declared clippy lints without the `clippy::version` attribute.
    ///
    pub MISSING_CLIPPY_VERSION_ATTRIBUTE,
    internal,
    "found clippy lint without `clippy::version` attribute"
}

declare_clippy_lint! {
    /// ### What it does
    /// Check that the `extract_msrv_attr!` macro is used, when a lint has a MSRV.
    ///
    pub MISSING_MSRV_ATTR_IMPL,
    internal,
    "checking if all necessary steps were taken when adding a MSRV to a lint"
}

declare_clippy_lint! {
    /// ### What it does
    /// Checks for cases of an auto-generated deprecated lint without an updated reason,
    /// i.e. `"default deprecation note"`.
    ///
    /// ### Why is this bad?
    /// Indicates that the documentation is incomplete.
    ///
    /// ### Example
    /// ```rust,ignore
    /// declare_deprecated_lint! {
    ///     /// ### What it does
    ///     /// Nothing. This lint has been deprecated.
    ///     ///
    ///     /// ### Deprecation reason
    ///     /// TODO
    ///     #[clippy::version = "1.63.0"]
    ///     pub COOL_LINT,
    ///     "default deprecation note"
    /// }
    /// ```
    ///
    /// Use instead:
    /// ```rust,ignore
    /// declare_deprecated_lint! {
    ///     /// ### What it does
    ///     /// Nothing. This lint has been deprecated.
    ///     ///
    ///     /// ### Deprecation reason
    ///     /// This lint has been replaced by `cooler_lint`
    ///     #[clippy::version = "1.63.0"]
    ///     pub COOL_LINT,
    ///     "this lint has been replaced by `cooler_lint`"
    /// }
    /// ```
    pub DEFAULT_DEPRECATION_REASON,
    internal,
    "found 'default deprecation note' in a deprecated lint declaration"
}

declare_lint_pass!(ClippyLintsInternal => [CLIPPY_LINTS_INTERNAL]);

impl EarlyLintPass for ClippyLintsInternal {
    fn check_crate(&mut self, cx: &EarlyContext<'_>, krate: &Crate) {
        if let Some(utils) = krate.items.iter().find(|item| item.ident.name.as_str() == "utils") {
            if let ItemKind::Mod(_, ModKind::Loaded(ref items, ..)) = utils.kind {
                if let Some(paths) = items.iter().find(|item| item.ident.name.as_str() == "paths") {
                    if let ItemKind::Mod(_, ModKind::Loaded(ref items, ..)) = paths.kind {
                        let mut last_name: Option<&str> = None;
                        for item in items {
                            let name = item.ident.as_str();
                            if let Some(last_name) = last_name {
                                if *last_name > *name {
                                    span_lint(
                                        cx,
                                        CLIPPY_LINTS_INTERNAL,
                                        item.span,
                                        "this constant should be before the previous constant due to lexical \
                                         ordering",
                                    );
                                }
                            }
                            last_name = Some(name);
                        }
                    }
                }
            }
        }
    }
}

#[derive(Clone, Debug, Default)]
pub struct LintWithoutLintPass {
    declared_lints: FxHashMap<Symbol, Span>,
    registered_lints: FxHashSet<Symbol>,
}

impl_lint_pass!(LintWithoutLintPass => [DEFAULT_LINT, LINT_WITHOUT_LINT_PASS, INVALID_CLIPPY_VERSION_ATTRIBUTE, MISSING_CLIPPY_VERSION_ATTRIBUTE, DEFAULT_DEPRECATION_REASON]);

impl<'tcx> LateLintPass<'tcx> for LintWithoutLintPass {
    fn check_item(&mut self, cx: &LateContext<'tcx>, item: &'tcx Item<'_>) {
        if is_lint_allowed(cx, DEFAULT_LINT, item.hir_id())
            || is_lint_allowed(cx, DEFAULT_DEPRECATION_REASON, item.hir_id())
        {
            return;
        }

        if let hir::ItemKind::Static(ty, Mutability::Not, body_id) = item.kind {
            let is_lint_ref_ty = is_lint_ref_type(cx, ty);
            if is_deprecated_lint(cx, ty) || is_lint_ref_ty {
                check_invalid_clippy_version_attribute(cx, item);

                let expr = &cx.tcx.hir().body(body_id).value;
                let fields;
                if is_lint_ref_ty {
                    if let ExprKind::AddrOf(_, _, inner_exp) = expr.kind
                        && let ExprKind::Struct(_, struct_fields, _) = inner_exp.kind {
                            fields = struct_fields;
                    } else {
                        return;
                    }
                } else if let ExprKind::Struct(_, struct_fields, _) = expr.kind {
                    fields = struct_fields;
                } else {
                    return;
                }

                let field = fields
                    .iter()
                    .find(|f| f.ident.as_str() == "desc")
                    .expect("lints must have a description field");

                if let ExprKind::Lit(Spanned {
                    node: LitKind::Str(ref sym, _),
                    ..
                }) = field.expr.kind
                {
                    let sym_str = sym.as_str();
                    if is_lint_ref_ty {
                        if sym_str == "default lint description" {
                            span_lint(
                                cx,
                                DEFAULT_LINT,
                                item.span,
                                &format!("the lint `{}` has the default lint description", item.ident.name),
                            );
                        }

                        self.declared_lints.insert(item.ident.name, item.span);
                    } else if sym_str == "default deprecation note" {
                        span_lint(
                            cx,
                            DEFAULT_DEPRECATION_REASON,
                            item.span,
                            &format!("the lint `{}` has the default deprecation reason", item.ident.name),
                        );
                    }
                }
            }
        } else if let Some(macro_call) = root_macro_call_first_node(cx, item) {
            if !matches!(
                cx.tcx.item_name(macro_call.def_id).as_str(),
                "impl_lint_pass" | "declare_lint_pass"
            ) {
                return;
            }
            if let hir::ItemKind::Impl(hir::Impl {
                of_trait: None,
                items: impl_item_refs,
                ..
            }) = item.kind
            {
                let mut collector = LintCollector {
                    output: &mut self.registered_lints,
                    cx,
                };
                let body_id = cx.tcx.hir().body_owned_by(
                    cx.tcx.hir().local_def_id(
                        impl_item_refs
                            .iter()
                            .find(|iiref| iiref.ident.as_str() == "get_lints")
                            .expect("LintPass needs to implement get_lints")
                            .id
                            .hir_id(),
                    ),
                );
                collector.visit_expr(cx.tcx.hir().body(body_id).value);
            }
        }
    }

    fn check_crate_post(&mut self, cx: &LateContext<'tcx>) {
        if is_lint_allowed(cx, LINT_WITHOUT_LINT_PASS, CRATE_HIR_ID) {
            return;
        }

        for (lint_name, &lint_span) in &self.declared_lints {
            // When using the `declare_tool_lint!` macro, the original `lint_span`'s
            // file points to "<rustc macros>".
            // `compiletest-rs` thinks that's an error in a different file and
            // just ignores it. This causes the test in compile-fail/lint_pass
            // not able to capture the error.
            // Therefore, we need to climb the macro expansion tree and find the
            // actual span that invoked `declare_tool_lint!`:
            let lint_span = lint_span.ctxt().outer_expn_data().call_site;

            if !self.registered_lints.contains(lint_name) {
                span_lint(
                    cx,
                    LINT_WITHOUT_LINT_PASS,
                    lint_span,
                    &format!("the lint `{lint_name}` is not added to any `LintPass`"),
                );
            }
        }
    }
}

fn is_lint_ref_type<'tcx>(cx: &LateContext<'tcx>, ty: &hir::Ty<'_>) -> bool {
    if let TyKind::Rptr(
        _,
        MutTy {
            ty: inner,
            mutbl: Mutability::Not,
        },
    ) = ty.kind
    {
        if let TyKind::Path(ref path) = inner.kind {
            if let Res::Def(DefKind::Struct, def_id) = cx.qpath_res(path, inner.hir_id) {
                return match_def_path(cx, def_id, &paths::LINT);
            }
        }
    }

    false
}

fn check_invalid_clippy_version_attribute(cx: &LateContext<'_>, item: &'_ Item<'_>) {
    if let Some(value) = extract_clippy_version_value(cx, item) {
        // The `sym!` macro doesn't work as it only expects a single token.
        // It's better to keep it this way and have a direct `Symbol::intern` call here.
        if value == Symbol::intern("pre 1.29.0") {
            return;
        }

        if RustcVersion::parse(value.as_str()).is_err() {
            span_lint_and_help(
                cx,
                INVALID_CLIPPY_VERSION_ATTRIBUTE,
                item.span,
                "this item has an invalid `clippy::version` attribute",
                None,
                "please use a valid semantic version, see `doc/adding_lints.md`",
            );
        }
    } else {
        span_lint_and_help(
            cx,
            MISSING_CLIPPY_VERSION_ATTRIBUTE,
            item.span,
            "this lint is missing the `clippy::version` attribute or version value",
            None,
            "please use a `clippy::version` attribute, see `doc/adding_lints.md`",
        );
    }
}

/// This function extracts the version value of a `clippy::version` attribute if the given value has
/// one
fn extract_clippy_version_value(cx: &LateContext<'_>, item: &'_ Item<'_>) -> Option<Symbol> {
    let attrs = cx.tcx.hir().attrs(item.hir_id());
    attrs.iter().find_map(|attr| {
        if_chain! {
            // Identify attribute
            if let ast::AttrKind::Normal(ref attr_kind) = &attr.kind;
            if let [tool_name, attr_name] = &attr_kind.item.path.segments[..];
            if tool_name.ident.name == sym::clippy;
            if attr_name.ident.name == sym::version;
            if let Some(version) = attr.value_str();
            then {
                Some(version)
            } else {
                None
            }
        }
    })
}

struct LintCollector<'a, 'tcx> {
    output: &'a mut FxHashSet<Symbol>,
    cx: &'a LateContext<'tcx>,
}

impl<'a, 'tcx> Visitor<'tcx> for LintCollector<'a, 'tcx> {
    type NestedFilter = nested_filter::All;

    fn visit_path(&mut self, path: &'tcx Path<'_>, _: HirId) {
        if path.segments.len() == 1 {
            self.output.insert(path.segments[0].ident.name);
        }
    }

    fn nested_visit_map(&mut self) -> Self::Map {
        self.cx.tcx.hir()
    }
}

#[derive(Clone, Default)]
pub struct CompilerLintFunctions {
    map: FxHashMap<&'static str, &'static str>,
}

impl CompilerLintFunctions {
    #[must_use]
    pub fn new() -> Self {
        let mut map = FxHashMap::default();
        map.insert("span_lint", "utils::span_lint");
        map.insert("struct_span_lint", "utils::span_lint");
        map.insert("lint", "utils::span_lint");
        map.insert("span_lint_note", "utils::span_lint_and_note");
        map.insert("span_lint_help", "utils::span_lint_and_help");
        Self { map }
    }
}

impl_lint_pass!(CompilerLintFunctions => [COMPILER_LINT_FUNCTIONS]);

impl<'tcx> LateLintPass<'tcx> for CompilerLintFunctions {
    fn check_expr(&mut self, cx: &LateContext<'tcx>, expr: &'tcx Expr<'_>) {
        if is_lint_allowed(cx, COMPILER_LINT_FUNCTIONS, expr.hir_id) {
            return;
        }

        if_chain! {
            if let ExprKind::MethodCall(path, self_arg, _, _) = &expr.kind;
            let fn_name = path.ident;
            if let Some(sugg) = self.map.get(fn_name.as_str());
            let ty = cx.typeck_results().expr_ty(self_arg).peel_refs();
            if match_type(cx, ty, &paths::EARLY_CONTEXT)
                || match_type(cx, ty, &paths::LATE_CONTEXT);
            then {
                span_lint_and_help(
                    cx,
                    COMPILER_LINT_FUNCTIONS,
                    path.ident.span,
                    "usage of a compiler lint function",
                    None,
                    &format!("please use the Clippy variant of this function: `{sugg}`"),
                );
            }
        }
    }
}

declare_lint_pass!(OuterExpnDataPass => [OUTER_EXPN_EXPN_DATA]);

impl<'tcx> LateLintPass<'tcx> for OuterExpnDataPass {
    fn check_expr(&mut self, cx: &LateContext<'tcx>, expr: &'tcx hir::Expr<'_>) {
        if is_lint_allowed(cx, OUTER_EXPN_EXPN_DATA, expr.hir_id) {
            return;
        }

        let (method_names, arg_lists, spans) = method_calls(expr, 2);
        let method_names: Vec<&str> = method_names.iter().map(Symbol::as_str).collect();
        if_chain! {
            if let ["expn_data", "outer_expn"] = method_names.as_slice();
            let (self_arg, args)= arg_lists[1];
            if args.is_empty();
            let self_ty = cx.typeck_results().expr_ty(self_arg).peel_refs();
            if match_type(cx, self_ty, &paths::SYNTAX_CONTEXT);
            then {
                span_lint_and_sugg(
                    cx,
                    OUTER_EXPN_EXPN_DATA,
                    spans[1].with_hi(expr.span.hi()),
                    "usage of `outer_expn().expn_data()`",
                    "try",
                    "outer_expn_data()".to_string(),
                    Applicability::MachineApplicable,
                );
            }
        }
    }
}

declare_lint_pass!(ProduceIce => [PRODUCE_ICE]);

impl EarlyLintPass for ProduceIce {
    fn check_fn(&mut self, _: &EarlyContext<'_>, fn_kind: FnKind<'_>, _: Span, _: NodeId) {
        assert!(!is_trigger_fn(fn_kind), "Would you like some help with that?");
    }
}

fn is_trigger_fn(fn_kind: FnKind<'_>) -> bool {
    match fn_kind {
        FnKind::Fn(_, ident, ..) => ident.name.as_str() == "it_looks_like_you_are_trying_to_kill_clippy",
        FnKind::Closure(..) => false,
    }
}

declare_lint_pass!(CollapsibleCalls => [COLLAPSIBLE_SPAN_LINT_CALLS]);

impl<'tcx> LateLintPass<'tcx> for CollapsibleCalls {
    fn check_expr(&mut self, cx: &LateContext<'tcx>, expr: &'tcx hir::Expr<'_>) {
        if is_lint_allowed(cx, COLLAPSIBLE_SPAN_LINT_CALLS, expr.hir_id) {
            return;
        }

        if_chain! {
            if let ExprKind::Call(func, and_then_args) = expr.kind;
            if is_expr_path_def_path(cx, func, &["clippy_utils", "diagnostics", "span_lint_and_then"]);
            if and_then_args.len() == 5;
            if let ExprKind::Closure(&Closure { body, .. }) = &and_then_args[4].kind;
            let body = cx.tcx.hir().body(body);
            let only_expr = peel_blocks_with_stmt(body.value);
            if let ExprKind::MethodCall(ps, recv, span_call_args, _) = &only_expr.kind;
            if let ExprKind::Path(..) = recv.kind;
            then {
                let and_then_snippets = get_and_then_snippets(cx, and_then_args);
                let mut sle = SpanlessEq::new(cx).deny_side_effects();
                match ps.ident.as_str() {
                    "span_suggestion" if sle.eq_expr(&and_then_args[2], &span_call_args[0]) => {
                        suggest_suggestion(cx, expr, &and_then_snippets, &span_suggestion_snippets(cx, span_call_args));
                    },
                    "span_help" if sle.eq_expr(&and_then_args[2], &span_call_args[0]) => {
                        let help_snippet = snippet(cx, span_call_args[1].span, r#""...""#);
                        suggest_help(cx, expr, &and_then_snippets, help_snippet.borrow(), true);
                    },
                    "span_note" if sle.eq_expr(&and_then_args[2], &span_call_args[0]) => {
                        let note_snippet = snippet(cx, span_call_args[1].span, r#""...""#);
                        suggest_note(cx, expr, &and_then_snippets, note_snippet.borrow(), true);
                    },
                    "help" => {
                        let help_snippet = snippet(cx, span_call_args[0].span, r#""...""#);
                        suggest_help(cx, expr, &and_then_snippets, help_snippet.borrow(), false);
                    }
                    "note" => {
                        let note_snippet = snippet(cx, span_call_args[0].span, r#""...""#);
                        suggest_note(cx, expr, &and_then_snippets, note_snippet.borrow(), false);
                    }
                    _  => (),
                }
            }
        }
    }
}

struct AndThenSnippets<'a> {
    cx: Cow<'a, str>,
    lint: Cow<'a, str>,
    span: Cow<'a, str>,
    msg: Cow<'a, str>,
}

fn get_and_then_snippets<'a, 'hir>(cx: &LateContext<'_>, and_then_snippets: &'hir [Expr<'hir>]) -> AndThenSnippets<'a> {
    let cx_snippet = snippet(cx, and_then_snippets[0].span, "cx");
    let lint_snippet = snippet(cx, and_then_snippets[1].span, "..");
    let span_snippet = snippet(cx, and_then_snippets[2].span, "span");
    let msg_snippet = snippet(cx, and_then_snippets[3].span, r#""...""#);

    AndThenSnippets {
        cx: cx_snippet,
        lint: lint_snippet,
        span: span_snippet,
        msg: msg_snippet,
    }
}

struct SpanSuggestionSnippets<'a> {
    help: Cow<'a, str>,
    sugg: Cow<'a, str>,
    applicability: Cow<'a, str>,
}

fn span_suggestion_snippets<'a, 'hir>(
    cx: &LateContext<'_>,
    span_call_args: &'hir [Expr<'hir>],
) -> SpanSuggestionSnippets<'a> {
    let help_snippet = snippet(cx, span_call_args[1].span, r#""...""#);
    let sugg_snippet = snippet(cx, span_call_args[2].span, "..");
    let applicability_snippet = snippet(cx, span_call_args[3].span, "Applicability::MachineApplicable");

    SpanSuggestionSnippets {
        help: help_snippet,
        sugg: sugg_snippet,
        applicability: applicability_snippet,
    }
}

fn suggest_suggestion(
    cx: &LateContext<'_>,
    expr: &Expr<'_>,
    and_then_snippets: &AndThenSnippets<'_>,
    span_suggestion_snippets: &SpanSuggestionSnippets<'_>,
) {
    span_lint_and_sugg(
        cx,
        COLLAPSIBLE_SPAN_LINT_CALLS,
        expr.span,
        "this call is collapsible",
        "collapse into",
        format!(
            "span_lint_and_sugg({}, {}, {}, {}, {}, {}, {})",
            and_then_snippets.cx,
            and_then_snippets.lint,
            and_then_snippets.span,
            and_then_snippets.msg,
            span_suggestion_snippets.help,
            span_suggestion_snippets.sugg,
            span_suggestion_snippets.applicability
        ),
        Applicability::MachineApplicable,
    );
}

fn suggest_help(
    cx: &LateContext<'_>,
    expr: &Expr<'_>,
    and_then_snippets: &AndThenSnippets<'_>,
    help: &str,
    with_span: bool,
) {
    let option_span = if with_span {
        format!("Some({})", and_then_snippets.span)
    } else {
        "None".to_string()
    };

    span_lint_and_sugg(
        cx,
        COLLAPSIBLE_SPAN_LINT_CALLS,
        expr.span,
        "this call is collapsible",
        "collapse into",
        format!(
            "span_lint_and_help({}, {}, {}, {}, {}, {help})",
            and_then_snippets.cx, and_then_snippets.lint, and_then_snippets.span, and_then_snippets.msg, &option_span,
        ),
        Applicability::MachineApplicable,
    );
}

fn suggest_note(
    cx: &LateContext<'_>,
    expr: &Expr<'_>,
    and_then_snippets: &AndThenSnippets<'_>,
    note: &str,
    with_span: bool,
) {
    let note_span = if with_span {
        format!("Some({})", and_then_snippets.span)
    } else {
        "None".to_string()
    };

    span_lint_and_sugg(
        cx,
        COLLAPSIBLE_SPAN_LINT_CALLS,
        expr.span,
        "this call is collapsible",
        "collapse into",
        format!(
            "span_lint_and_note({}, {}, {}, {}, {note_span}, {note})",
            and_then_snippets.cx, and_then_snippets.lint, and_then_snippets.span, and_then_snippets.msg,
        ),
        Applicability::MachineApplicable,
    );
}

declare_lint_pass!(UnnecessaryDefPath => [UNNECESSARY_DEF_PATH]);

#[allow(clippy::too_many_lines)]
impl<'tcx> LateLintPass<'tcx> for UnnecessaryDefPath {
    fn check_expr(&mut self, cx: &LateContext<'tcx>, expr: &'tcx hir::Expr<'_>) {
        enum Item {
            LangItem(Symbol),
            DiagnosticItem(Symbol),
        }
        static PATHS: &[&[&str]] = &[
            &["clippy_utils", "match_def_path"],
            &["clippy_utils", "match_trait_method"],
            &["clippy_utils", "ty", "match_type"],
            &["clippy_utils", "is_expr_path_def_path"],
        ];

        if is_lint_allowed(cx, UNNECESSARY_DEF_PATH, expr.hir_id) {
            return;
        }

        if_chain! {
            if let ExprKind::Call(func, [cx_arg, def_arg, args@..]) = expr.kind;
            if let ExprKind::Path(path) = &func.kind;
            if let Some(id) = cx.qpath_res(path, func.hir_id).opt_def_id();
            if let Some(which_path) = match_any_def_paths(cx, id, PATHS);
            let item_arg = if which_path == 4 { &args[1] } else { &args[0] };
            // Extract the path to the matched type
            if let Some(segments) = path_to_matched_type(cx, item_arg);
            let segments: Vec<&str> = segments.iter().map(|sym| &**sym).collect();
            if let Some(def_id) = def_path_res(cx, &segments[..], None).opt_def_id();
            then {
                // def_path_res will match field names before anything else, but for this we want to match
                // inherent functions first.
                let def_id = if cx.tcx.def_kind(def_id) == DefKind::Field {
                    let method_name = *segments.last().unwrap();
                    cx.tcx.def_key(def_id).parent
                        .and_then(|parent_idx|
                            cx.tcx.inherent_impls(DefId { index: parent_idx, krate: def_id.krate }).iter()
                                .find_map(|impl_id| cx.tcx.associated_items(*impl_id)
                                    .find_by_name_and_kind(
                                        cx.tcx,
                                        Ident::from_str(method_name),
                                        AssocKind::Fn,
                                        *impl_id,
                                    )
                                )
                        )
                        .map_or(def_id, |item| item.def_id)
                } else {
                    def_id
                };

                // Check if the target item is a diagnostic item or LangItem.
                let (msg, item) = if let Some(item_name)
                    = cx.tcx.diagnostic_items(def_id.krate).id_to_name.get(&def_id)
                {
                    (
                        "use of a def path to a diagnostic item",
                        Item::DiagnosticItem(*item_name),
                    )
                } else if let Some(lang_item) = cx.tcx.lang_items().items().iter().position(|id| *id == Some(def_id)) {
                    let lang_items = def_path_res(cx, &["rustc_hir", "lang_items", "LangItem"], Some(Namespace::TypeNS)).def_id();
                    let item_name = cx.tcx.adt_def(lang_items).variants().iter().nth(lang_item).unwrap().name;
                    (
                        "use of a def path to a `LangItem`",
                        Item::LangItem(item_name),
                    )
                } else {
                    return;
                };

                let has_ctor = match cx.tcx.def_kind(def_id) {
                    DefKind::Struct => {
                        let variant = cx.tcx.adt_def(def_id).non_enum_variant();
                        variant.ctor_def_id.is_some() && variant.fields.iter().all(|f| f.vis.is_public())
                    }
                    DefKind::Variant => {
                        let variant = cx.tcx.adt_def(cx.tcx.parent(def_id)).variant_with_id(def_id);
                        variant.ctor_def_id.is_some() && variant.fields.iter().all(|f| f.vis.is_public())
                    }
                    _ => false,
                };

                let mut app = Applicability::MachineApplicable;
                let cx_snip = snippet_with_applicability(cx, cx_arg.span, "..", &mut app);
                let def_snip = snippet_with_applicability(cx, def_arg.span, "..", &mut app);
                let (sugg, with_note) = match (which_path, item) {
                    // match_def_path
                    (0, Item::DiagnosticItem(item)) =>
                        (format!("{cx_snip}.tcx.is_diagnostic_item(sym::{item}, {def_snip})"), has_ctor),
                    (0, Item::LangItem(item)) => (
                        format!("{cx_snip}.tcx.lang_items().require(LangItem::{item}).ok() == Some({def_snip})"),
                        has_ctor
                    ),
                    // match_trait_method
                    (1, Item::DiagnosticItem(item)) =>
                        (format!("is_trait_method({cx_snip}, {def_snip}, sym::{item})"), false),
                    // match_type
                    (2, Item::DiagnosticItem(item)) =>
                        (format!("is_type_diagnostic_item({cx_snip}, {def_snip}, sym::{item})"), false),
                    (2, Item::LangItem(item)) =>
                        (format!("is_type_lang_item({cx_snip}, {def_snip}, LangItem::{item})"), false),
                    // is_expr_path_def_path
                    (3, Item::DiagnosticItem(item)) if has_ctor => (
                        format!(
                            "is_res_diag_ctor({cx_snip}, path_res({cx_snip}, {def_snip}), sym::{item})",
                        ),
                        false,
                    ),
                    (3, Item::LangItem(item)) if has_ctor => (
                        format!(
                            "is_res_lang_ctor({cx_snip}, path_res({cx_snip}, {def_snip}), LangItem::{item})",
                        ),
                        false,
                    ),
                    (3, Item::DiagnosticItem(item)) =>
                        (format!("is_path_diagnostic_item({cx_snip}, {def_snip}, sym::{item})"), false),
                    (3, Item::LangItem(item)) => (
                        format!(
                            "path_res({cx_snip}, {def_snip}).opt_def_id()\
                                .map_or(false, |id| {cx_snip}.tcx.lang_items().require(LangItem::{item}).ok() == Some(id))",
                        ),
                        false,
                    ),
                    _ => return,
                };

                span_lint_and_then(
                    cx,
                    UNNECESSARY_DEF_PATH,
                    expr.span,
                    msg,
                    |diag| {
                        diag.span_suggestion(expr.span, "try", sugg, app);
                        if with_note {
                            diag.help(
                                "if this `DefId` came from a constructor expression or pattern then the \
                                    parent `DefId` should be used instead"
                            );
                        }
                    },
                );
            }
        }
    }
}

fn path_to_matched_type(cx: &LateContext<'_>, expr: &hir::Expr<'_>) -> Option<Vec<String>> {
    match peel_hir_expr_refs(expr).0.kind {
        ExprKind::Path(ref qpath) => match cx.qpath_res(qpath, expr.hir_id) {
            Res::Local(hir_id) => {
                let parent_id = cx.tcx.hir().get_parent_node(hir_id);
                if let Some(Node::Local(Local { init: Some(init), .. })) = cx.tcx.hir().find(parent_id) {
                    path_to_matched_type(cx, init)
                } else {
                    None
                }
            },
            Res::Def(DefKind::Static(_), def_id) => read_mir_alloc_def_path(
                cx,
                cx.tcx.eval_static_initializer(def_id).ok()?.inner(),
                cx.tcx.type_of(def_id),
            ),
            Res::Def(DefKind::Const, def_id) => match cx.tcx.const_eval_poly(def_id).ok()? {
                ConstValue::ByRef { alloc, offset } if offset.bytes() == 0 => {
                    read_mir_alloc_def_path(cx, alloc.inner(), cx.tcx.type_of(def_id))
                },
                _ => None,
            },
            _ => None,
        },
        ExprKind::Array(exprs) => exprs
            .iter()
            .map(|expr| {
                if let ExprKind::Lit(lit) = &expr.kind {
                    if let LitKind::Str(sym, _) = lit.node {
                        return Some((*sym.as_str()).to_owned());
                    }
                }

                None
            })
            .collect(),
        _ => None,
    }
}

fn read_mir_alloc_def_path<'tcx>(cx: &LateContext<'tcx>, alloc: &'tcx Allocation, ty: Ty<'_>) -> Option<Vec<String>> {
    let (alloc, ty) = if let ty::Ref(_, ty, Mutability::Not) = *ty.kind() {
        let &alloc = alloc.provenance().values().next()?;
        if let GlobalAlloc::Memory(alloc) = cx.tcx.global_alloc(alloc) {
            (alloc.inner(), ty)
        } else {
            return None;
        }
    } else {
        (alloc, ty)
    };

    if let ty::Array(ty, _) | ty::Slice(ty) = *ty.kind()
        && let ty::Ref(_, ty, Mutability::Not) = *ty.kind()
        && ty.is_str()
    {
        alloc
            .provenance()
            .values()
            .map(|&alloc| {
                if let GlobalAlloc::Memory(alloc) = cx.tcx.global_alloc(alloc) {
                    let alloc = alloc.inner();
                    str::from_utf8(alloc.inspect_with_uninit_and_ptr_outside_interpreter(0..alloc.len()))
                        .ok().map(ToOwned::to_owned)
                } else {
                    None
                }
            })
            .collect()
    } else {
        None
    }
}

// This is not a complete resolver for paths. It works on all the paths currently used in the paths
// module.  That's all it does and all it needs to do.
pub fn check_path(cx: &LateContext<'_>, path: &[&str]) -> bool {
    if def_path_res(cx, path, None) != Res::Err {
        return true;
    }

    // Some implementations can't be found by `path_to_res`, particularly inherent
    // implementations of native types. Check lang items.
    let path_syms: Vec<_> = path.iter().map(|p| Symbol::intern(p)).collect();
    let lang_items = cx.tcx.lang_items();
    // This list isn't complete, but good enough for our current list of paths.
    let incoherent_impls = [
        SimplifiedTypeGen::FloatSimplifiedType(FloatTy::F32),
        SimplifiedTypeGen::FloatSimplifiedType(FloatTy::F64),
        SimplifiedTypeGen::SliceSimplifiedType,
        SimplifiedTypeGen::StrSimplifiedType,
    ]
    .iter()
    .flat_map(|&ty| cx.tcx.incoherent_impls(ty));
    for item_def_id in lang_items.items().iter().flatten().chain(incoherent_impls) {
        let lang_item_path = cx.get_def_path(*item_def_id);
        if path_syms.starts_with(&lang_item_path) {
            if let [item] = &path_syms[lang_item_path.len()..] {
                if matches!(
                    cx.tcx.def_kind(*item_def_id),
                    DefKind::Mod | DefKind::Enum | DefKind::Trait
                ) {
                    for child in cx.tcx.module_children(*item_def_id) {
                        if child.ident.name == *item {
                            return true;
                        }
                    }
                } else {
                    for child in cx.tcx.associated_item_def_ids(*item_def_id) {
                        if cx.tcx.item_name(*child) == *item {
                            return true;
                        }
                    }
                }
            }
        }
    }

    false
}

declare_lint_pass!(InvalidPaths => [INVALID_PATHS]);

impl<'tcx> LateLintPass<'tcx> for InvalidPaths {
    fn check_item(&mut self, cx: &LateContext<'tcx>, item: &'tcx Item<'_>) {
        let local_def_id = &cx.tcx.parent_module(item.hir_id());
        let mod_name = &cx.tcx.item_name(local_def_id.to_def_id());
        if_chain! {
            if mod_name.as_str() == "paths";
            if let hir::ItemKind::Const(ty, body_id) = item.kind;
            let ty = hir_ty_to_ty(cx.tcx, ty);
            if let ty::Array(el_ty, _) = &ty.kind();
            if let ty::Ref(_, el_ty, _) = &el_ty.kind();
            if el_ty.is_str();
            let body = cx.tcx.hir().body(body_id);
            let typeck_results = cx.tcx.typeck_body(body_id);
            if let Some(Constant::Vec(path)) = constant_simple(cx, typeck_results, body.value);
            let path: Vec<&str> = path.iter().map(|x| {
                    if let Constant::Str(s) = x {
                        s.as_str()
                    } else {
                        // We checked the type of the constant above
                        unreachable!()
                    }
                }).collect();
            if !check_path(cx, &path[..]);
            then {
                span_lint(cx, INVALID_PATHS, item.span, "invalid path");
            }
        }
    }
}

#[derive(Default)]
pub struct InterningDefinedSymbol {
    // Maps the symbol value to the constant DefId.
    symbol_map: FxHashMap<u32, DefId>,
}

impl_lint_pass!(InterningDefinedSymbol => [INTERNING_DEFINED_SYMBOL, UNNECESSARY_SYMBOL_STR]);

impl<'tcx> LateLintPass<'tcx> for InterningDefinedSymbol {
    fn check_crate(&mut self, cx: &LateContext<'_>) {
        if !self.symbol_map.is_empty() {
            return;
        }

        for &module in &[&paths::KW_MODULE, &paths::SYM_MODULE] {
            if let Some(def_id) = def_path_res(cx, module, None).opt_def_id() {
                for item in cx.tcx.module_children(def_id).iter() {
                    if_chain! {
                        if let Res::Def(DefKind::Const, item_def_id) = item.res;
                        let ty = cx.tcx.type_of(item_def_id);
                        if match_type(cx, ty, &paths::SYMBOL);
                        if let Ok(ConstValue::Scalar(value)) = cx.tcx.const_eval_poly(item_def_id);
                        if let Ok(value) = value.to_u32();
                        then {
                            self.symbol_map.insert(value, item_def_id);
                        }
                    }
                }
            }
        }
    }

    fn check_expr(&mut self, cx: &LateContext<'tcx>, expr: &'tcx Expr<'_>) {
        if_chain! {
            if let ExprKind::Call(func, [arg]) = &expr.kind;
            if let ty::FnDef(def_id, _) = cx.typeck_results().expr_ty(func).kind();
            if match_def_path(cx, *def_id, &paths::SYMBOL_INTERN);
            if let Some(Constant::Str(arg)) = constant_simple(cx, cx.typeck_results(), arg);
            let value = Symbol::intern(&arg).as_u32();
            if let Some(&def_id) = self.symbol_map.get(&value);
            then {
                span_lint_and_sugg(
                    cx,
                    INTERNING_DEFINED_SYMBOL,
                    is_expn_of(expr.span, "sym").unwrap_or(expr.span),
                    "interning a defined symbol",
                    "try",
                    cx.tcx.def_path_str(def_id),
                    Applicability::MachineApplicable,
                );
            }
        }
        if let ExprKind::Binary(op, left, right) = expr.kind {
            if matches!(op.node, BinOpKind::Eq | BinOpKind::Ne) {
                let data = [
                    (left, self.symbol_str_expr(left, cx)),
                    (right, self.symbol_str_expr(right, cx)),
                ];
                match data {
                    // both operands are a symbol string
                    [(_, Some(left)), (_, Some(right))] => {
                        span_lint_and_sugg(
                            cx,
                            UNNECESSARY_SYMBOL_STR,
                            expr.span,
                            "unnecessary `Symbol` to string conversion",
                            "try",
                            format!(
                                "{} {} {}",
                                left.as_symbol_snippet(cx),
                                op.node.as_str(),
                                right.as_symbol_snippet(cx),
                            ),
                            Applicability::MachineApplicable,
                        );
                    },
                    // one of the operands is a symbol string
                    [(expr, Some(symbol)), _] | [_, (expr, Some(symbol))] => {
                        // creating an owned string for comparison
                        if matches!(symbol, SymbolStrExpr::Expr { is_to_owned: true, .. }) {
                            span_lint_and_sugg(
                                cx,
                                UNNECESSARY_SYMBOL_STR,
                                expr.span,
                                "unnecessary string allocation",
                                "try",
                                format!("{}.as_str()", symbol.as_symbol_snippet(cx)),
                                Applicability::MachineApplicable,
                            );
                        }
                    },
                    // nothing found
                    [(_, None), (_, None)] => {},
                }
            }
        }
    }
}

impl InterningDefinedSymbol {
    fn symbol_str_expr<'tcx>(&self, expr: &'tcx Expr<'tcx>, cx: &LateContext<'tcx>) -> Option<SymbolStrExpr<'tcx>> {
        static IDENT_STR_PATHS: &[&[&str]] = &[&paths::IDENT_AS_STR, &paths::TO_STRING_METHOD];
        static SYMBOL_STR_PATHS: &[&[&str]] = &[
            &paths::SYMBOL_AS_STR,
            &paths::SYMBOL_TO_IDENT_STRING,
            &paths::TO_STRING_METHOD,
        ];
        let call = if_chain! {
            if let ExprKind::AddrOf(_, _, e) = expr.kind;
            if let ExprKind::Unary(UnOp::Deref, e) = e.kind;
            then { e } else { expr }
        };
        if_chain! {
            // is a method call
            if let ExprKind::MethodCall(_, item, [], _) = call.kind;
            if let Some(did) = cx.typeck_results().type_dependent_def_id(call.hir_id);
            let ty = cx.typeck_results().expr_ty(item);
            // ...on either an Ident or a Symbol
            if let Some(is_ident) = if match_type(cx, ty, &paths::SYMBOL) {
                Some(false)
            } else if match_type(cx, ty, &paths::IDENT) {
                Some(true)
            } else {
                None
            };
            // ...which converts it to a string
            let paths = if is_ident { IDENT_STR_PATHS } else { SYMBOL_STR_PATHS };
            if let Some(path) = paths.iter().find(|path| match_def_path(cx, did, path));
            then {
                let is_to_owned = path.last().unwrap().ends_with("string");
                return Some(SymbolStrExpr::Expr {
                    item,
                    is_ident,
                    is_to_owned,
                });
            }
        }
        // is a string constant
        if let Some(Constant::Str(s)) = constant_simple(cx, cx.typeck_results(), expr) {
            let value = Symbol::intern(&s).as_u32();
            // ...which matches a symbol constant
            if let Some(&def_id) = self.symbol_map.get(&value) {
                return Some(SymbolStrExpr::Const(def_id));
            }
        }
        None
    }
}

enum SymbolStrExpr<'tcx> {
    /// a string constant with a corresponding symbol constant
    Const(DefId),
    /// a "symbol to string" expression like `symbol.as_str()`
    Expr {
        /// part that evaluates to `Symbol` or `Ident`
        item: &'tcx Expr<'tcx>,
        is_ident: bool,
        /// whether an owned `String` is created like `to_ident_string()`
        is_to_owned: bool,
    },
}

impl<'tcx> SymbolStrExpr<'tcx> {
    /// Returns a snippet that evaluates to a `Symbol` and is const if possible
    fn as_symbol_snippet(&self, cx: &LateContext<'_>) -> Cow<'tcx, str> {
        match *self {
            Self::Const(def_id) => cx.tcx.def_path_str(def_id).into(),
            Self::Expr { item, is_ident, .. } => {
                let mut snip = snippet(cx, item.span.source_callsite(), "..");
                if is_ident {
                    // get `Ident.name`
                    snip.to_mut().push_str(".name");
                }
                snip
            },
        }
    }
}

declare_lint_pass!(IfChainStyle => [IF_CHAIN_STYLE]);

impl<'tcx> LateLintPass<'tcx> for IfChainStyle {
    fn check_block(&mut self, cx: &LateContext<'tcx>, block: &'tcx hir::Block<'_>) {
        let (local, after, if_chain_span) = if_chain! {
            if let [Stmt { kind: StmtKind::Local(local), .. }, after @ ..] = block.stmts;
            if let Some(if_chain_span) = is_expn_of(block.span, "if_chain");
            then { (local, after, if_chain_span) } else { return }
        };
        if is_first_if_chain_expr(cx, block.hir_id, if_chain_span) {
            span_lint(
                cx,
                IF_CHAIN_STYLE,
                if_chain_local_span(cx, local, if_chain_span),
                "`let` expression should be above the `if_chain!`",
            );
        } else if local.span.ctxt() == block.span.ctxt() && is_if_chain_then(after, block.expr, if_chain_span) {
            span_lint(
                cx,
                IF_CHAIN_STYLE,
                if_chain_local_span(cx, local, if_chain_span),
                "`let` expression should be inside `then { .. }`",
            );
        }
    }

    fn check_expr(&mut self, cx: &LateContext<'tcx>, expr: &'tcx hir::Expr<'_>) {
        let (cond, then, els) = if let Some(higher::IfOrIfLet { cond, r#else, then }) = higher::IfOrIfLet::hir(expr) {
            (cond, then, r#else.is_some())
        } else {
            return;
        };
        let then_block = match then.kind {
            ExprKind::Block(block, _) => block,
            _ => return,
        };
        let if_chain_span = is_expn_of(expr.span, "if_chain");
        if !els {
            check_nested_if_chains(cx, expr, then_block, if_chain_span);
        }
        let if_chain_span = match if_chain_span {
            None => return,
            Some(span) => span,
        };
        // check for `if a && b;`
        if_chain! {
            if let ExprKind::Binary(op, _, _) = cond.kind;
            if op.node == BinOpKind::And;
            if cx.sess().source_map().is_multiline(cond.span);
            then {
                span_lint(cx, IF_CHAIN_STYLE, cond.span, "`if a && b;` should be `if a; if b;`");
            }
        }
        if is_first_if_chain_expr(cx, expr.hir_id, if_chain_span)
            && is_if_chain_then(then_block.stmts, then_block.expr, if_chain_span)
        {
            span_lint(cx, IF_CHAIN_STYLE, expr.span, "`if_chain!` only has one `if`");
        }
    }
}

fn check_nested_if_chains(
    cx: &LateContext<'_>,
    if_expr: &Expr<'_>,
    then_block: &Block<'_>,
    if_chain_span: Option<Span>,
) {
    #[rustfmt::skip]
    let (head, tail) = match *then_block {
        Block { stmts, expr: Some(tail), .. } => (stmts, tail),
        Block {
            stmts: &[
                ref head @ ..,
                Stmt { kind: StmtKind::Expr(tail) | StmtKind::Semi(tail), .. }
            ],
            ..
        } => (head, tail),
        _ => return,
    };
    if_chain! {
        if let Some(higher::IfOrIfLet { r#else: None, .. }) = higher::IfOrIfLet::hir(tail);
        let sm = cx.sess().source_map();
        if head
            .iter()
            .all(|stmt| matches!(stmt.kind, StmtKind::Local(..)) && !sm.is_multiline(stmt.span));
        if if_chain_span.is_some() || !is_else_clause(cx.tcx, if_expr);
        then {} else { return }
    }
    let (span, msg) = match (if_chain_span, is_expn_of(tail.span, "if_chain")) {
        (None, Some(_)) => (if_expr.span, "this `if` can be part of the inner `if_chain!`"),
        (Some(_), None) => (tail.span, "this `if` can be part of the outer `if_chain!`"),
        (Some(a), Some(b)) if a != b => (b, "this `if_chain!` can be merged with the outer `if_chain!`"),
        _ => return,
    };
    span_lint_and_then(cx, IF_CHAIN_STYLE, span, msg, |diag| {
        let (span, msg) = match head {
            [] => return,
            [stmt] => (stmt.span, "this `let` statement can also be in the `if_chain!`"),
            [a, .., b] => (
                a.span.to(b.span),
                "these `let` statements can also be in the `if_chain!`",
            ),
        };
        diag.span_help(span, msg);
    });
}

fn is_first_if_chain_expr(cx: &LateContext<'_>, hir_id: HirId, if_chain_span: Span) -> bool {
    cx.tcx
        .hir()
        .parent_iter(hir_id)
        .find(|(_, node)| {
            #[rustfmt::skip]
            !matches!(node, Node::Expr(Expr { kind: ExprKind::Block(..), .. }) | Node::Stmt(_))
        })
        .map_or(false, |(id, _)| {
            is_expn_of(cx.tcx.hir().span(id), "if_chain") != Some(if_chain_span)
        })
}

/// Checks a trailing slice of statements and expression of a `Block` to see if they are part
/// of the `then {..}` portion of an `if_chain!`
fn is_if_chain_then(stmts: &[Stmt<'_>], expr: Option<&Expr<'_>>, if_chain_span: Span) -> bool {
    let span = if let [stmt, ..] = stmts {
        stmt.span
    } else if let Some(expr) = expr {
        expr.span
    } else {
        // empty `then {}`
        return true;
    };
    is_expn_of(span, "if_chain").map_or(true, |span| span != if_chain_span)
}

/// Creates a `Span` for `let x = ..;` in an `if_chain!` call.
fn if_chain_local_span(cx: &LateContext<'_>, local: &Local<'_>, if_chain_span: Span) -> Span {
    let mut span = local.pat.span;
    if let Some(init) = local.init {
        span = span.to(init.span);
    }
    span.adjust(if_chain_span.ctxt().outer_expn());
    let sm = cx.sess().source_map();
    let span = sm.span_extend_to_prev_str(span, "let", false, true).unwrap_or(span);
    let span = sm.span_extend_to_next_char(span, ';', false);
    Span::new(
        span.lo() - BytePos(3),
        span.hi() + BytePos(1),
        span.ctxt(),
        span.parent(),
    )
}

declare_lint_pass!(MsrvAttrImpl => [MISSING_MSRV_ATTR_IMPL]);

impl LateLintPass<'_> for MsrvAttrImpl {
    fn check_item(&mut self, cx: &LateContext<'_>, item: &hir::Item<'_>) {
        if_chain! {
            if let hir::ItemKind::Impl(hir::Impl {
                of_trait: Some(lint_pass_trait_ref),
                self_ty,
                items,
                ..
            }) = &item.kind;
            if let Some(lint_pass_trait_def_id) = lint_pass_trait_ref.trait_def_id();
            let is_late_pass = match_def_path(cx, lint_pass_trait_def_id, &paths::LATE_LINT_PASS);
            if is_late_pass || match_def_path(cx, lint_pass_trait_def_id, &paths::EARLY_LINT_PASS);
            let self_ty = hir_ty_to_ty(cx.tcx, self_ty);
            if let ty::Adt(self_ty_def, _) = self_ty.kind();
            if self_ty_def.is_struct();
            if self_ty_def.all_fields().any(|f| {
                cx.tcx
                    .type_of(f.did)
                    .walk()
                    .filter(|t| matches!(t.unpack(), GenericArgKind::Type(_)))
                    .any(|t| match_type(cx, t.expect_ty(), &paths::RUSTC_VERSION))
            });
            if !items.iter().any(|item| item.ident.name == sym!(enter_lint_attrs));
            then {
                let context = if is_late_pass { "LateContext" } else { "EarlyContext" };
                let lint_pass = if is_late_pass { "LateLintPass" } else { "EarlyLintPass" };
                let span = cx.sess().source_map().span_through_char(item.span, '{');
                span_lint_and_sugg(
                    cx,
                    MISSING_MSRV_ATTR_IMPL,
                    span,
                    &format!("`extract_msrv_attr!` macro missing from `{lint_pass}` implementation"),
                    &format!("add `extract_msrv_attr!({context})` to the `{lint_pass}` implementation"),
                    format!("{}\n    extract_msrv_attr!({context});", snippet(cx, span, "..")),
                    Applicability::MachineApplicable,
                );
            }
        }
    }
}
=======
pub mod clippy_lints_internal;
pub mod collapsible_calls;
pub mod compiler_lint_functions;
pub mod if_chain_style;
pub mod interning_defined_symbol;
pub mod invalid_paths;
pub mod lint_without_lint_pass;
pub mod metadata_collector;
pub mod msrv_attr_impl;
pub mod outer_expn_data_pass;
pub mod produce_ice;
pub mod unnecessary_def_path;
>>>>>>> 1afc7e22
<|MERGE_RESOLUTION|>--- conflicted
+++ resolved
@@ -1,1571 +1,3 @@
-<<<<<<< HEAD
-use crate::utils::internal_lints::metadata_collector::is_deprecated_lint;
-use clippy_utils::consts::{constant_simple, Constant};
-use clippy_utils::diagnostics::{span_lint, span_lint_and_help, span_lint_and_sugg, span_lint_and_then};
-use clippy_utils::macros::root_macro_call_first_node;
-use clippy_utils::source::{snippet, snippet_with_applicability};
-use clippy_utils::ty::match_type;
-use clippy_utils::{
-    def_path_res, higher, is_else_clause, is_expn_of, is_expr_path_def_path, is_lint_allowed, match_any_def_paths,
-    match_def_path, method_calls, paths, peel_blocks_with_stmt, peel_hir_expr_refs, SpanlessEq,
-};
-use if_chain::if_chain;
-use rustc_ast as ast;
-use rustc_ast::ast::{Crate, ItemKind, LitKind, ModKind, NodeId};
-use rustc_ast::visit::FnKind;
-use rustc_data_structures::fx::{FxHashMap, FxHashSet};
-use rustc_errors::Applicability;
-use rustc_hir as hir;
-use rustc_hir::def::{DefKind, Namespace, Res};
-use rustc_hir::def_id::DefId;
-use rustc_hir::hir_id::CRATE_HIR_ID;
-use rustc_hir::intravisit::Visitor;
-use rustc_hir::{
-    BinOpKind, Block, Closure, Expr, ExprKind, HirId, Item, Local, MutTy, Mutability, Node, Path, Stmt, StmtKind,
-    TyKind, UnOp,
-};
-use rustc_hir_analysis::hir_ty_to_ty;
-use rustc_lint::{EarlyContext, EarlyLintPass, LateContext, LateLintPass, LintContext};
-use rustc_middle::hir::nested_filter;
-use rustc_middle::mir::interpret::{Allocation, ConstValue, GlobalAlloc};
-use rustc_middle::ty::{
-    self, fast_reject::SimplifiedTypeGen, subst::GenericArgKind, AssocKind, DefIdTree, FloatTy, Ty,
-};
-use rustc_semver::RustcVersion;
-use rustc_session::{declare_lint_pass, declare_tool_lint, impl_lint_pass};
-use rustc_span::source_map::Spanned;
-use rustc_span::symbol::{Ident, Symbol};
-use rustc_span::{sym, BytePos, Span};
-
-use std::borrow::{Borrow, Cow};
-use std::str;
-
-#[cfg(feature = "internal")]
-pub mod metadata_collector;
-
-declare_clippy_lint! {
-    /// ### What it does
-    /// Checks for various things we like to keep tidy in clippy.
-    ///
-    /// ### Why is this bad?
-    /// We like to pretend we're an example of tidy code.
-    ///
-    /// ### Example
-    /// Wrong ordering of the util::paths constants.
-    pub CLIPPY_LINTS_INTERNAL,
-    internal,
-    "various things that will negatively affect your clippy experience"
-}
-
-declare_clippy_lint! {
-    /// ### What it does
-    /// Ensures every lint is associated to a `LintPass`.
-    ///
-    /// ### Why is this bad?
-    /// The compiler only knows lints via a `LintPass`. Without
-    /// putting a lint to a `LintPass::get_lints()`'s return, the compiler will not
-    /// know the name of the lint.
-    ///
-    /// ### Known problems
-    /// Only checks for lints associated using the
-    /// `declare_lint_pass!`, `impl_lint_pass!`, and `lint_array!` macros.
-    ///
-    /// ### Example
-    /// ```rust,ignore
-    /// declare_lint! { pub LINT_1, ... }
-    /// declare_lint! { pub LINT_2, ... }
-    /// declare_lint! { pub FORGOTTEN_LINT, ... }
-    /// // ...
-    /// declare_lint_pass!(Pass => [LINT_1, LINT_2]);
-    /// // missing FORGOTTEN_LINT
-    /// ```
-    pub LINT_WITHOUT_LINT_PASS,
-    internal,
-    "declaring a lint without associating it in a LintPass"
-}
-
-declare_clippy_lint! {
-    /// ### What it does
-    /// Checks for calls to `cx.span_lint*` and suggests to use the `utils::*`
-    /// variant of the function.
-    ///
-    /// ### Why is this bad?
-    /// The `utils::*` variants also add a link to the Clippy documentation to the
-    /// warning/error messages.
-    ///
-    /// ### Example
-    /// ```rust,ignore
-    /// cx.span_lint(LINT_NAME, "message");
-    /// ```
-    ///
-    /// Use instead:
-    /// ```rust,ignore
-    /// utils::span_lint(cx, LINT_NAME, "message");
-    /// ```
-    pub COMPILER_LINT_FUNCTIONS,
-    internal,
-    "usage of the lint functions of the compiler instead of the utils::* variant"
-}
-
-declare_clippy_lint! {
-    /// ### What it does
-    /// Checks for calls to `cx.outer().expn_data()` and suggests to use
-    /// the `cx.outer_expn_data()`
-    ///
-    /// ### Why is this bad?
-    /// `cx.outer_expn_data()` is faster and more concise.
-    ///
-    /// ### Example
-    /// ```rust,ignore
-    /// expr.span.ctxt().outer().expn_data()
-    /// ```
-    ///
-    /// Use instead:
-    /// ```rust,ignore
-    /// expr.span.ctxt().outer_expn_data()
-    /// ```
-    pub OUTER_EXPN_EXPN_DATA,
-    internal,
-    "using `cx.outer_expn().expn_data()` instead of `cx.outer_expn_data()`"
-}
-
-declare_clippy_lint! {
-    /// ### What it does
-    /// Not an actual lint. This lint is only meant for testing our customized internal compiler
-    /// error message by calling `panic`.
-    ///
-    /// ### Why is this bad?
-    /// ICE in large quantities can damage your teeth
-    ///
-    /// ### Example
-    /// ```rust,ignore
-    /// 🍦🍦🍦🍦🍦
-    /// ```
-    pub PRODUCE_ICE,
-    internal,
-    "this message should not appear anywhere as we ICE before and don't emit the lint"
-}
-
-declare_clippy_lint! {
-    /// ### What it does
-    /// Checks for cases of an auto-generated lint without an updated description,
-    /// i.e. `default lint description`.
-    ///
-    /// ### Why is this bad?
-    /// Indicates that the lint is not finished.
-    ///
-    /// ### Example
-    /// ```rust,ignore
-    /// declare_lint! { pub COOL_LINT, nursery, "default lint description" }
-    /// ```
-    ///
-    /// Use instead:
-    /// ```rust,ignore
-    /// declare_lint! { pub COOL_LINT, nursery, "a great new lint" }
-    /// ```
-    pub DEFAULT_LINT,
-    internal,
-    "found 'default lint description' in a lint declaration"
-}
-
-declare_clippy_lint! {
-    /// ### What it does
-    /// Lints `span_lint_and_then` function calls, where the
-    /// closure argument has only one statement and that statement is a method
-    /// call to `span_suggestion`, `span_help`, `span_note` (using the same
-    /// span), `help` or `note`.
-    ///
-    /// These usages of `span_lint_and_then` should be replaced with one of the
-    /// wrapper functions `span_lint_and_sugg`, span_lint_and_help`, or
-    /// `span_lint_and_note`.
-    ///
-    /// ### Why is this bad?
-    /// Using the wrapper `span_lint_and_*` functions, is more
-    /// convenient, readable and less error prone.
-    ///
-    /// ### Example
-    /// ```rust,ignore
-    /// span_lint_and_then(cx, TEST_LINT, expr.span, lint_msg, |diag| {
-    ///     diag.span_suggestion(
-    ///         expr.span,
-    ///         help_msg,
-    ///         sugg.to_string(),
-    ///         Applicability::MachineApplicable,
-    ///     );
-    /// });
-    /// span_lint_and_then(cx, TEST_LINT, expr.span, lint_msg, |diag| {
-    ///     diag.span_help(expr.span, help_msg);
-    /// });
-    /// span_lint_and_then(cx, TEST_LINT, expr.span, lint_msg, |diag| {
-    ///     diag.help(help_msg);
-    /// });
-    /// span_lint_and_then(cx, TEST_LINT, expr.span, lint_msg, |diag| {
-    ///     diag.span_note(expr.span, note_msg);
-    /// });
-    /// span_lint_and_then(cx, TEST_LINT, expr.span, lint_msg, |diag| {
-    ///     diag.note(note_msg);
-    /// });
-    /// ```
-    ///
-    /// Use instead:
-    /// ```rust,ignore
-    /// span_lint_and_sugg(
-    ///     cx,
-    ///     TEST_LINT,
-    ///     expr.span,
-    ///     lint_msg,
-    ///     help_msg,
-    ///     sugg.to_string(),
-    ///     Applicability::MachineApplicable,
-    /// );
-    /// span_lint_and_help(cx, TEST_LINT, expr.span, lint_msg, Some(expr.span), help_msg);
-    /// span_lint_and_help(cx, TEST_LINT, expr.span, lint_msg, None, help_msg);
-    /// span_lint_and_note(cx, TEST_LINT, expr.span, lint_msg, Some(expr.span), note_msg);
-    /// span_lint_and_note(cx, TEST_LINT, expr.span, lint_msg, None, note_msg);
-    /// ```
-    pub COLLAPSIBLE_SPAN_LINT_CALLS,
-    internal,
-    "found collapsible `span_lint_and_then` calls"
-}
-
-declare_clippy_lint! {
-    /// ### What it does
-    /// Checks for usages of def paths when a diagnostic item or a `LangItem` could be used.
-    ///
-    /// ### Why is this bad?
-    /// The path for an item is subject to change and is less efficient to look up than a
-    /// diagnostic item or a `LangItem`.
-    ///
-    /// ### Example
-    /// ```rust,ignore
-    /// utils::match_type(cx, ty, &paths::VEC)
-    /// ```
-    ///
-    /// Use instead:
-    /// ```rust,ignore
-    /// utils::is_type_diagnostic_item(cx, ty, sym::Vec)
-    /// ```
-    pub UNNECESSARY_DEF_PATH,
-    internal,
-    "using a def path when a diagnostic item or a `LangItem` is available"
-}
-
-declare_clippy_lint! {
-    /// ### What it does
-    /// Checks the paths module for invalid paths.
-    ///
-    /// ### Why is this bad?
-    /// It indicates a bug in the code.
-    ///
-    /// ### Example
-    /// None.
-    pub INVALID_PATHS,
-    internal,
-    "invalid path"
-}
-
-declare_clippy_lint! {
-    /// ### What it does
-    /// Checks for interning symbols that have already been pre-interned and defined as constants.
-    ///
-    /// ### Why is this bad?
-    /// It's faster and easier to use the symbol constant.
-    ///
-    /// ### Example
-    /// ```rust,ignore
-    /// let _ = sym!(f32);
-    /// ```
-    ///
-    /// Use instead:
-    /// ```rust,ignore
-    /// let _ = sym::f32;
-    /// ```
-    pub INTERNING_DEFINED_SYMBOL,
-    internal,
-    "interning a symbol that is pre-interned and defined as a constant"
-}
-
-declare_clippy_lint! {
-    /// ### What it does
-    /// Checks for unnecessary conversion from Symbol to a string.
-    ///
-    /// ### Why is this bad?
-    /// It's faster use symbols directly instead of strings.
-    ///
-    /// ### Example
-    /// ```rust,ignore
-    /// symbol.as_str() == "clippy";
-    /// ```
-    ///
-    /// Use instead:
-    /// ```rust,ignore
-    /// symbol == sym::clippy;
-    /// ```
-    pub UNNECESSARY_SYMBOL_STR,
-    internal,
-    "unnecessary conversion between Symbol and string"
-}
-
-declare_clippy_lint! {
-    /// Finds unidiomatic usage of `if_chain!`
-    pub IF_CHAIN_STYLE,
-    internal,
-    "non-idiomatic `if_chain!` usage"
-}
-
-declare_clippy_lint! {
-    /// ### What it does
-    /// Checks for invalid `clippy::version` attributes.
-    ///
-    /// Valid values are:
-    /// * "pre 1.29.0"
-    /// * any valid semantic version
-    pub INVALID_CLIPPY_VERSION_ATTRIBUTE,
-    internal,
-    "found an invalid `clippy::version` attribute"
-}
-
-declare_clippy_lint! {
-    /// ### What it does
-    /// Checks for declared clippy lints without the `clippy::version` attribute.
-    ///
-    pub MISSING_CLIPPY_VERSION_ATTRIBUTE,
-    internal,
-    "found clippy lint without `clippy::version` attribute"
-}
-
-declare_clippy_lint! {
-    /// ### What it does
-    /// Check that the `extract_msrv_attr!` macro is used, when a lint has a MSRV.
-    ///
-    pub MISSING_MSRV_ATTR_IMPL,
-    internal,
-    "checking if all necessary steps were taken when adding a MSRV to a lint"
-}
-
-declare_clippy_lint! {
-    /// ### What it does
-    /// Checks for cases of an auto-generated deprecated lint without an updated reason,
-    /// i.e. `"default deprecation note"`.
-    ///
-    /// ### Why is this bad?
-    /// Indicates that the documentation is incomplete.
-    ///
-    /// ### Example
-    /// ```rust,ignore
-    /// declare_deprecated_lint! {
-    ///     /// ### What it does
-    ///     /// Nothing. This lint has been deprecated.
-    ///     ///
-    ///     /// ### Deprecation reason
-    ///     /// TODO
-    ///     #[clippy::version = "1.63.0"]
-    ///     pub COOL_LINT,
-    ///     "default deprecation note"
-    /// }
-    /// ```
-    ///
-    /// Use instead:
-    /// ```rust,ignore
-    /// declare_deprecated_lint! {
-    ///     /// ### What it does
-    ///     /// Nothing. This lint has been deprecated.
-    ///     ///
-    ///     /// ### Deprecation reason
-    ///     /// This lint has been replaced by `cooler_lint`
-    ///     #[clippy::version = "1.63.0"]
-    ///     pub COOL_LINT,
-    ///     "this lint has been replaced by `cooler_lint`"
-    /// }
-    /// ```
-    pub DEFAULT_DEPRECATION_REASON,
-    internal,
-    "found 'default deprecation note' in a deprecated lint declaration"
-}
-
-declare_lint_pass!(ClippyLintsInternal => [CLIPPY_LINTS_INTERNAL]);
-
-impl EarlyLintPass for ClippyLintsInternal {
-    fn check_crate(&mut self, cx: &EarlyContext<'_>, krate: &Crate) {
-        if let Some(utils) = krate.items.iter().find(|item| item.ident.name.as_str() == "utils") {
-            if let ItemKind::Mod(_, ModKind::Loaded(ref items, ..)) = utils.kind {
-                if let Some(paths) = items.iter().find(|item| item.ident.name.as_str() == "paths") {
-                    if let ItemKind::Mod(_, ModKind::Loaded(ref items, ..)) = paths.kind {
-                        let mut last_name: Option<&str> = None;
-                        for item in items {
-                            let name = item.ident.as_str();
-                            if let Some(last_name) = last_name {
-                                if *last_name > *name {
-                                    span_lint(
-                                        cx,
-                                        CLIPPY_LINTS_INTERNAL,
-                                        item.span,
-                                        "this constant should be before the previous constant due to lexical \
-                                         ordering",
-                                    );
-                                }
-                            }
-                            last_name = Some(name);
-                        }
-                    }
-                }
-            }
-        }
-    }
-}
-
-#[derive(Clone, Debug, Default)]
-pub struct LintWithoutLintPass {
-    declared_lints: FxHashMap<Symbol, Span>,
-    registered_lints: FxHashSet<Symbol>,
-}
-
-impl_lint_pass!(LintWithoutLintPass => [DEFAULT_LINT, LINT_WITHOUT_LINT_PASS, INVALID_CLIPPY_VERSION_ATTRIBUTE, MISSING_CLIPPY_VERSION_ATTRIBUTE, DEFAULT_DEPRECATION_REASON]);
-
-impl<'tcx> LateLintPass<'tcx> for LintWithoutLintPass {
-    fn check_item(&mut self, cx: &LateContext<'tcx>, item: &'tcx Item<'_>) {
-        if is_lint_allowed(cx, DEFAULT_LINT, item.hir_id())
-            || is_lint_allowed(cx, DEFAULT_DEPRECATION_REASON, item.hir_id())
-        {
-            return;
-        }
-
-        if let hir::ItemKind::Static(ty, Mutability::Not, body_id) = item.kind {
-            let is_lint_ref_ty = is_lint_ref_type(cx, ty);
-            if is_deprecated_lint(cx, ty) || is_lint_ref_ty {
-                check_invalid_clippy_version_attribute(cx, item);
-
-                let expr = &cx.tcx.hir().body(body_id).value;
-                let fields;
-                if is_lint_ref_ty {
-                    if let ExprKind::AddrOf(_, _, inner_exp) = expr.kind
-                        && let ExprKind::Struct(_, struct_fields, _) = inner_exp.kind {
-                            fields = struct_fields;
-                    } else {
-                        return;
-                    }
-                } else if let ExprKind::Struct(_, struct_fields, _) = expr.kind {
-                    fields = struct_fields;
-                } else {
-                    return;
-                }
-
-                let field = fields
-                    .iter()
-                    .find(|f| f.ident.as_str() == "desc")
-                    .expect("lints must have a description field");
-
-                if let ExprKind::Lit(Spanned {
-                    node: LitKind::Str(ref sym, _),
-                    ..
-                }) = field.expr.kind
-                {
-                    let sym_str = sym.as_str();
-                    if is_lint_ref_ty {
-                        if sym_str == "default lint description" {
-                            span_lint(
-                                cx,
-                                DEFAULT_LINT,
-                                item.span,
-                                &format!("the lint `{}` has the default lint description", item.ident.name),
-                            );
-                        }
-
-                        self.declared_lints.insert(item.ident.name, item.span);
-                    } else if sym_str == "default deprecation note" {
-                        span_lint(
-                            cx,
-                            DEFAULT_DEPRECATION_REASON,
-                            item.span,
-                            &format!("the lint `{}` has the default deprecation reason", item.ident.name),
-                        );
-                    }
-                }
-            }
-        } else if let Some(macro_call) = root_macro_call_first_node(cx, item) {
-            if !matches!(
-                cx.tcx.item_name(macro_call.def_id).as_str(),
-                "impl_lint_pass" | "declare_lint_pass"
-            ) {
-                return;
-            }
-            if let hir::ItemKind::Impl(hir::Impl {
-                of_trait: None,
-                items: impl_item_refs,
-                ..
-            }) = item.kind
-            {
-                let mut collector = LintCollector {
-                    output: &mut self.registered_lints,
-                    cx,
-                };
-                let body_id = cx.tcx.hir().body_owned_by(
-                    cx.tcx.hir().local_def_id(
-                        impl_item_refs
-                            .iter()
-                            .find(|iiref| iiref.ident.as_str() == "get_lints")
-                            .expect("LintPass needs to implement get_lints")
-                            .id
-                            .hir_id(),
-                    ),
-                );
-                collector.visit_expr(cx.tcx.hir().body(body_id).value);
-            }
-        }
-    }
-
-    fn check_crate_post(&mut self, cx: &LateContext<'tcx>) {
-        if is_lint_allowed(cx, LINT_WITHOUT_LINT_PASS, CRATE_HIR_ID) {
-            return;
-        }
-
-        for (lint_name, &lint_span) in &self.declared_lints {
-            // When using the `declare_tool_lint!` macro, the original `lint_span`'s
-            // file points to "<rustc macros>".
-            // `compiletest-rs` thinks that's an error in a different file and
-            // just ignores it. This causes the test in compile-fail/lint_pass
-            // not able to capture the error.
-            // Therefore, we need to climb the macro expansion tree and find the
-            // actual span that invoked `declare_tool_lint!`:
-            let lint_span = lint_span.ctxt().outer_expn_data().call_site;
-
-            if !self.registered_lints.contains(lint_name) {
-                span_lint(
-                    cx,
-                    LINT_WITHOUT_LINT_PASS,
-                    lint_span,
-                    &format!("the lint `{lint_name}` is not added to any `LintPass`"),
-                );
-            }
-        }
-    }
-}
-
-fn is_lint_ref_type<'tcx>(cx: &LateContext<'tcx>, ty: &hir::Ty<'_>) -> bool {
-    if let TyKind::Rptr(
-        _,
-        MutTy {
-            ty: inner,
-            mutbl: Mutability::Not,
-        },
-    ) = ty.kind
-    {
-        if let TyKind::Path(ref path) = inner.kind {
-            if let Res::Def(DefKind::Struct, def_id) = cx.qpath_res(path, inner.hir_id) {
-                return match_def_path(cx, def_id, &paths::LINT);
-            }
-        }
-    }
-
-    false
-}
-
-fn check_invalid_clippy_version_attribute(cx: &LateContext<'_>, item: &'_ Item<'_>) {
-    if let Some(value) = extract_clippy_version_value(cx, item) {
-        // The `sym!` macro doesn't work as it only expects a single token.
-        // It's better to keep it this way and have a direct `Symbol::intern` call here.
-        if value == Symbol::intern("pre 1.29.0") {
-            return;
-        }
-
-        if RustcVersion::parse(value.as_str()).is_err() {
-            span_lint_and_help(
-                cx,
-                INVALID_CLIPPY_VERSION_ATTRIBUTE,
-                item.span,
-                "this item has an invalid `clippy::version` attribute",
-                None,
-                "please use a valid semantic version, see `doc/adding_lints.md`",
-            );
-        }
-    } else {
-        span_lint_and_help(
-            cx,
-            MISSING_CLIPPY_VERSION_ATTRIBUTE,
-            item.span,
-            "this lint is missing the `clippy::version` attribute or version value",
-            None,
-            "please use a `clippy::version` attribute, see `doc/adding_lints.md`",
-        );
-    }
-}
-
-/// This function extracts the version value of a `clippy::version` attribute if the given value has
-/// one
-fn extract_clippy_version_value(cx: &LateContext<'_>, item: &'_ Item<'_>) -> Option<Symbol> {
-    let attrs = cx.tcx.hir().attrs(item.hir_id());
-    attrs.iter().find_map(|attr| {
-        if_chain! {
-            // Identify attribute
-            if let ast::AttrKind::Normal(ref attr_kind) = &attr.kind;
-            if let [tool_name, attr_name] = &attr_kind.item.path.segments[..];
-            if tool_name.ident.name == sym::clippy;
-            if attr_name.ident.name == sym::version;
-            if let Some(version) = attr.value_str();
-            then {
-                Some(version)
-            } else {
-                None
-            }
-        }
-    })
-}
-
-struct LintCollector<'a, 'tcx> {
-    output: &'a mut FxHashSet<Symbol>,
-    cx: &'a LateContext<'tcx>,
-}
-
-impl<'a, 'tcx> Visitor<'tcx> for LintCollector<'a, 'tcx> {
-    type NestedFilter = nested_filter::All;
-
-    fn visit_path(&mut self, path: &'tcx Path<'_>, _: HirId) {
-        if path.segments.len() == 1 {
-            self.output.insert(path.segments[0].ident.name);
-        }
-    }
-
-    fn nested_visit_map(&mut self) -> Self::Map {
-        self.cx.tcx.hir()
-    }
-}
-
-#[derive(Clone, Default)]
-pub struct CompilerLintFunctions {
-    map: FxHashMap<&'static str, &'static str>,
-}
-
-impl CompilerLintFunctions {
-    #[must_use]
-    pub fn new() -> Self {
-        let mut map = FxHashMap::default();
-        map.insert("span_lint", "utils::span_lint");
-        map.insert("struct_span_lint", "utils::span_lint");
-        map.insert("lint", "utils::span_lint");
-        map.insert("span_lint_note", "utils::span_lint_and_note");
-        map.insert("span_lint_help", "utils::span_lint_and_help");
-        Self { map }
-    }
-}
-
-impl_lint_pass!(CompilerLintFunctions => [COMPILER_LINT_FUNCTIONS]);
-
-impl<'tcx> LateLintPass<'tcx> for CompilerLintFunctions {
-    fn check_expr(&mut self, cx: &LateContext<'tcx>, expr: &'tcx Expr<'_>) {
-        if is_lint_allowed(cx, COMPILER_LINT_FUNCTIONS, expr.hir_id) {
-            return;
-        }
-
-        if_chain! {
-            if let ExprKind::MethodCall(path, self_arg, _, _) = &expr.kind;
-            let fn_name = path.ident;
-            if let Some(sugg) = self.map.get(fn_name.as_str());
-            let ty = cx.typeck_results().expr_ty(self_arg).peel_refs();
-            if match_type(cx, ty, &paths::EARLY_CONTEXT)
-                || match_type(cx, ty, &paths::LATE_CONTEXT);
-            then {
-                span_lint_and_help(
-                    cx,
-                    COMPILER_LINT_FUNCTIONS,
-                    path.ident.span,
-                    "usage of a compiler lint function",
-                    None,
-                    &format!("please use the Clippy variant of this function: `{sugg}`"),
-                );
-            }
-        }
-    }
-}
-
-declare_lint_pass!(OuterExpnDataPass => [OUTER_EXPN_EXPN_DATA]);
-
-impl<'tcx> LateLintPass<'tcx> for OuterExpnDataPass {
-    fn check_expr(&mut self, cx: &LateContext<'tcx>, expr: &'tcx hir::Expr<'_>) {
-        if is_lint_allowed(cx, OUTER_EXPN_EXPN_DATA, expr.hir_id) {
-            return;
-        }
-
-        let (method_names, arg_lists, spans) = method_calls(expr, 2);
-        let method_names: Vec<&str> = method_names.iter().map(Symbol::as_str).collect();
-        if_chain! {
-            if let ["expn_data", "outer_expn"] = method_names.as_slice();
-            let (self_arg, args)= arg_lists[1];
-            if args.is_empty();
-            let self_ty = cx.typeck_results().expr_ty(self_arg).peel_refs();
-            if match_type(cx, self_ty, &paths::SYNTAX_CONTEXT);
-            then {
-                span_lint_and_sugg(
-                    cx,
-                    OUTER_EXPN_EXPN_DATA,
-                    spans[1].with_hi(expr.span.hi()),
-                    "usage of `outer_expn().expn_data()`",
-                    "try",
-                    "outer_expn_data()".to_string(),
-                    Applicability::MachineApplicable,
-                );
-            }
-        }
-    }
-}
-
-declare_lint_pass!(ProduceIce => [PRODUCE_ICE]);
-
-impl EarlyLintPass for ProduceIce {
-    fn check_fn(&mut self, _: &EarlyContext<'_>, fn_kind: FnKind<'_>, _: Span, _: NodeId) {
-        assert!(!is_trigger_fn(fn_kind), "Would you like some help with that?");
-    }
-}
-
-fn is_trigger_fn(fn_kind: FnKind<'_>) -> bool {
-    match fn_kind {
-        FnKind::Fn(_, ident, ..) => ident.name.as_str() == "it_looks_like_you_are_trying_to_kill_clippy",
-        FnKind::Closure(..) => false,
-    }
-}
-
-declare_lint_pass!(CollapsibleCalls => [COLLAPSIBLE_SPAN_LINT_CALLS]);
-
-impl<'tcx> LateLintPass<'tcx> for CollapsibleCalls {
-    fn check_expr(&mut self, cx: &LateContext<'tcx>, expr: &'tcx hir::Expr<'_>) {
-        if is_lint_allowed(cx, COLLAPSIBLE_SPAN_LINT_CALLS, expr.hir_id) {
-            return;
-        }
-
-        if_chain! {
-            if let ExprKind::Call(func, and_then_args) = expr.kind;
-            if is_expr_path_def_path(cx, func, &["clippy_utils", "diagnostics", "span_lint_and_then"]);
-            if and_then_args.len() == 5;
-            if let ExprKind::Closure(&Closure { body, .. }) = &and_then_args[4].kind;
-            let body = cx.tcx.hir().body(body);
-            let only_expr = peel_blocks_with_stmt(body.value);
-            if let ExprKind::MethodCall(ps, recv, span_call_args, _) = &only_expr.kind;
-            if let ExprKind::Path(..) = recv.kind;
-            then {
-                let and_then_snippets = get_and_then_snippets(cx, and_then_args);
-                let mut sle = SpanlessEq::new(cx).deny_side_effects();
-                match ps.ident.as_str() {
-                    "span_suggestion" if sle.eq_expr(&and_then_args[2], &span_call_args[0]) => {
-                        suggest_suggestion(cx, expr, &and_then_snippets, &span_suggestion_snippets(cx, span_call_args));
-                    },
-                    "span_help" if sle.eq_expr(&and_then_args[2], &span_call_args[0]) => {
-                        let help_snippet = snippet(cx, span_call_args[1].span, r#""...""#);
-                        suggest_help(cx, expr, &and_then_snippets, help_snippet.borrow(), true);
-                    },
-                    "span_note" if sle.eq_expr(&and_then_args[2], &span_call_args[0]) => {
-                        let note_snippet = snippet(cx, span_call_args[1].span, r#""...""#);
-                        suggest_note(cx, expr, &and_then_snippets, note_snippet.borrow(), true);
-                    },
-                    "help" => {
-                        let help_snippet = snippet(cx, span_call_args[0].span, r#""...""#);
-                        suggest_help(cx, expr, &and_then_snippets, help_snippet.borrow(), false);
-                    }
-                    "note" => {
-                        let note_snippet = snippet(cx, span_call_args[0].span, r#""...""#);
-                        suggest_note(cx, expr, &and_then_snippets, note_snippet.borrow(), false);
-                    }
-                    _  => (),
-                }
-            }
-        }
-    }
-}
-
-struct AndThenSnippets<'a> {
-    cx: Cow<'a, str>,
-    lint: Cow<'a, str>,
-    span: Cow<'a, str>,
-    msg: Cow<'a, str>,
-}
-
-fn get_and_then_snippets<'a, 'hir>(cx: &LateContext<'_>, and_then_snippets: &'hir [Expr<'hir>]) -> AndThenSnippets<'a> {
-    let cx_snippet = snippet(cx, and_then_snippets[0].span, "cx");
-    let lint_snippet = snippet(cx, and_then_snippets[1].span, "..");
-    let span_snippet = snippet(cx, and_then_snippets[2].span, "span");
-    let msg_snippet = snippet(cx, and_then_snippets[3].span, r#""...""#);
-
-    AndThenSnippets {
-        cx: cx_snippet,
-        lint: lint_snippet,
-        span: span_snippet,
-        msg: msg_snippet,
-    }
-}
-
-struct SpanSuggestionSnippets<'a> {
-    help: Cow<'a, str>,
-    sugg: Cow<'a, str>,
-    applicability: Cow<'a, str>,
-}
-
-fn span_suggestion_snippets<'a, 'hir>(
-    cx: &LateContext<'_>,
-    span_call_args: &'hir [Expr<'hir>],
-) -> SpanSuggestionSnippets<'a> {
-    let help_snippet = snippet(cx, span_call_args[1].span, r#""...""#);
-    let sugg_snippet = snippet(cx, span_call_args[2].span, "..");
-    let applicability_snippet = snippet(cx, span_call_args[3].span, "Applicability::MachineApplicable");
-
-    SpanSuggestionSnippets {
-        help: help_snippet,
-        sugg: sugg_snippet,
-        applicability: applicability_snippet,
-    }
-}
-
-fn suggest_suggestion(
-    cx: &LateContext<'_>,
-    expr: &Expr<'_>,
-    and_then_snippets: &AndThenSnippets<'_>,
-    span_suggestion_snippets: &SpanSuggestionSnippets<'_>,
-) {
-    span_lint_and_sugg(
-        cx,
-        COLLAPSIBLE_SPAN_LINT_CALLS,
-        expr.span,
-        "this call is collapsible",
-        "collapse into",
-        format!(
-            "span_lint_and_sugg({}, {}, {}, {}, {}, {}, {})",
-            and_then_snippets.cx,
-            and_then_snippets.lint,
-            and_then_snippets.span,
-            and_then_snippets.msg,
-            span_suggestion_snippets.help,
-            span_suggestion_snippets.sugg,
-            span_suggestion_snippets.applicability
-        ),
-        Applicability::MachineApplicable,
-    );
-}
-
-fn suggest_help(
-    cx: &LateContext<'_>,
-    expr: &Expr<'_>,
-    and_then_snippets: &AndThenSnippets<'_>,
-    help: &str,
-    with_span: bool,
-) {
-    let option_span = if with_span {
-        format!("Some({})", and_then_snippets.span)
-    } else {
-        "None".to_string()
-    };
-
-    span_lint_and_sugg(
-        cx,
-        COLLAPSIBLE_SPAN_LINT_CALLS,
-        expr.span,
-        "this call is collapsible",
-        "collapse into",
-        format!(
-            "span_lint_and_help({}, {}, {}, {}, {}, {help})",
-            and_then_snippets.cx, and_then_snippets.lint, and_then_snippets.span, and_then_snippets.msg, &option_span,
-        ),
-        Applicability::MachineApplicable,
-    );
-}
-
-fn suggest_note(
-    cx: &LateContext<'_>,
-    expr: &Expr<'_>,
-    and_then_snippets: &AndThenSnippets<'_>,
-    note: &str,
-    with_span: bool,
-) {
-    let note_span = if with_span {
-        format!("Some({})", and_then_snippets.span)
-    } else {
-        "None".to_string()
-    };
-
-    span_lint_and_sugg(
-        cx,
-        COLLAPSIBLE_SPAN_LINT_CALLS,
-        expr.span,
-        "this call is collapsible",
-        "collapse into",
-        format!(
-            "span_lint_and_note({}, {}, {}, {}, {note_span}, {note})",
-            and_then_snippets.cx, and_then_snippets.lint, and_then_snippets.span, and_then_snippets.msg,
-        ),
-        Applicability::MachineApplicable,
-    );
-}
-
-declare_lint_pass!(UnnecessaryDefPath => [UNNECESSARY_DEF_PATH]);
-
-#[allow(clippy::too_many_lines)]
-impl<'tcx> LateLintPass<'tcx> for UnnecessaryDefPath {
-    fn check_expr(&mut self, cx: &LateContext<'tcx>, expr: &'tcx hir::Expr<'_>) {
-        enum Item {
-            LangItem(Symbol),
-            DiagnosticItem(Symbol),
-        }
-        static PATHS: &[&[&str]] = &[
-            &["clippy_utils", "match_def_path"],
-            &["clippy_utils", "match_trait_method"],
-            &["clippy_utils", "ty", "match_type"],
-            &["clippy_utils", "is_expr_path_def_path"],
-        ];
-
-        if is_lint_allowed(cx, UNNECESSARY_DEF_PATH, expr.hir_id) {
-            return;
-        }
-
-        if_chain! {
-            if let ExprKind::Call(func, [cx_arg, def_arg, args@..]) = expr.kind;
-            if let ExprKind::Path(path) = &func.kind;
-            if let Some(id) = cx.qpath_res(path, func.hir_id).opt_def_id();
-            if let Some(which_path) = match_any_def_paths(cx, id, PATHS);
-            let item_arg = if which_path == 4 { &args[1] } else { &args[0] };
-            // Extract the path to the matched type
-            if let Some(segments) = path_to_matched_type(cx, item_arg);
-            let segments: Vec<&str> = segments.iter().map(|sym| &**sym).collect();
-            if let Some(def_id) = def_path_res(cx, &segments[..], None).opt_def_id();
-            then {
-                // def_path_res will match field names before anything else, but for this we want to match
-                // inherent functions first.
-                let def_id = if cx.tcx.def_kind(def_id) == DefKind::Field {
-                    let method_name = *segments.last().unwrap();
-                    cx.tcx.def_key(def_id).parent
-                        .and_then(|parent_idx|
-                            cx.tcx.inherent_impls(DefId { index: parent_idx, krate: def_id.krate }).iter()
-                                .find_map(|impl_id| cx.tcx.associated_items(*impl_id)
-                                    .find_by_name_and_kind(
-                                        cx.tcx,
-                                        Ident::from_str(method_name),
-                                        AssocKind::Fn,
-                                        *impl_id,
-                                    )
-                                )
-                        )
-                        .map_or(def_id, |item| item.def_id)
-                } else {
-                    def_id
-                };
-
-                // Check if the target item is a diagnostic item or LangItem.
-                let (msg, item) = if let Some(item_name)
-                    = cx.tcx.diagnostic_items(def_id.krate).id_to_name.get(&def_id)
-                {
-                    (
-                        "use of a def path to a diagnostic item",
-                        Item::DiagnosticItem(*item_name),
-                    )
-                } else if let Some(lang_item) = cx.tcx.lang_items().items().iter().position(|id| *id == Some(def_id)) {
-                    let lang_items = def_path_res(cx, &["rustc_hir", "lang_items", "LangItem"], Some(Namespace::TypeNS)).def_id();
-                    let item_name = cx.tcx.adt_def(lang_items).variants().iter().nth(lang_item).unwrap().name;
-                    (
-                        "use of a def path to a `LangItem`",
-                        Item::LangItem(item_name),
-                    )
-                } else {
-                    return;
-                };
-
-                let has_ctor = match cx.tcx.def_kind(def_id) {
-                    DefKind::Struct => {
-                        let variant = cx.tcx.adt_def(def_id).non_enum_variant();
-                        variant.ctor_def_id.is_some() && variant.fields.iter().all(|f| f.vis.is_public())
-                    }
-                    DefKind::Variant => {
-                        let variant = cx.tcx.adt_def(cx.tcx.parent(def_id)).variant_with_id(def_id);
-                        variant.ctor_def_id.is_some() && variant.fields.iter().all(|f| f.vis.is_public())
-                    }
-                    _ => false,
-                };
-
-                let mut app = Applicability::MachineApplicable;
-                let cx_snip = snippet_with_applicability(cx, cx_arg.span, "..", &mut app);
-                let def_snip = snippet_with_applicability(cx, def_arg.span, "..", &mut app);
-                let (sugg, with_note) = match (which_path, item) {
-                    // match_def_path
-                    (0, Item::DiagnosticItem(item)) =>
-                        (format!("{cx_snip}.tcx.is_diagnostic_item(sym::{item}, {def_snip})"), has_ctor),
-                    (0, Item::LangItem(item)) => (
-                        format!("{cx_snip}.tcx.lang_items().require(LangItem::{item}).ok() == Some({def_snip})"),
-                        has_ctor
-                    ),
-                    // match_trait_method
-                    (1, Item::DiagnosticItem(item)) =>
-                        (format!("is_trait_method({cx_snip}, {def_snip}, sym::{item})"), false),
-                    // match_type
-                    (2, Item::DiagnosticItem(item)) =>
-                        (format!("is_type_diagnostic_item({cx_snip}, {def_snip}, sym::{item})"), false),
-                    (2, Item::LangItem(item)) =>
-                        (format!("is_type_lang_item({cx_snip}, {def_snip}, LangItem::{item})"), false),
-                    // is_expr_path_def_path
-                    (3, Item::DiagnosticItem(item)) if has_ctor => (
-                        format!(
-                            "is_res_diag_ctor({cx_snip}, path_res({cx_snip}, {def_snip}), sym::{item})",
-                        ),
-                        false,
-                    ),
-                    (3, Item::LangItem(item)) if has_ctor => (
-                        format!(
-                            "is_res_lang_ctor({cx_snip}, path_res({cx_snip}, {def_snip}), LangItem::{item})",
-                        ),
-                        false,
-                    ),
-                    (3, Item::DiagnosticItem(item)) =>
-                        (format!("is_path_diagnostic_item({cx_snip}, {def_snip}, sym::{item})"), false),
-                    (3, Item::LangItem(item)) => (
-                        format!(
-                            "path_res({cx_snip}, {def_snip}).opt_def_id()\
-                                .map_or(false, |id| {cx_snip}.tcx.lang_items().require(LangItem::{item}).ok() == Some(id))",
-                        ),
-                        false,
-                    ),
-                    _ => return,
-                };
-
-                span_lint_and_then(
-                    cx,
-                    UNNECESSARY_DEF_PATH,
-                    expr.span,
-                    msg,
-                    |diag| {
-                        diag.span_suggestion(expr.span, "try", sugg, app);
-                        if with_note {
-                            diag.help(
-                                "if this `DefId` came from a constructor expression or pattern then the \
-                                    parent `DefId` should be used instead"
-                            );
-                        }
-                    },
-                );
-            }
-        }
-    }
-}
-
-fn path_to_matched_type(cx: &LateContext<'_>, expr: &hir::Expr<'_>) -> Option<Vec<String>> {
-    match peel_hir_expr_refs(expr).0.kind {
-        ExprKind::Path(ref qpath) => match cx.qpath_res(qpath, expr.hir_id) {
-            Res::Local(hir_id) => {
-                let parent_id = cx.tcx.hir().get_parent_node(hir_id);
-                if let Some(Node::Local(Local { init: Some(init), .. })) = cx.tcx.hir().find(parent_id) {
-                    path_to_matched_type(cx, init)
-                } else {
-                    None
-                }
-            },
-            Res::Def(DefKind::Static(_), def_id) => read_mir_alloc_def_path(
-                cx,
-                cx.tcx.eval_static_initializer(def_id).ok()?.inner(),
-                cx.tcx.type_of(def_id),
-            ),
-            Res::Def(DefKind::Const, def_id) => match cx.tcx.const_eval_poly(def_id).ok()? {
-                ConstValue::ByRef { alloc, offset } if offset.bytes() == 0 => {
-                    read_mir_alloc_def_path(cx, alloc.inner(), cx.tcx.type_of(def_id))
-                },
-                _ => None,
-            },
-            _ => None,
-        },
-        ExprKind::Array(exprs) => exprs
-            .iter()
-            .map(|expr| {
-                if let ExprKind::Lit(lit) = &expr.kind {
-                    if let LitKind::Str(sym, _) = lit.node {
-                        return Some((*sym.as_str()).to_owned());
-                    }
-                }
-
-                None
-            })
-            .collect(),
-        _ => None,
-    }
-}
-
-fn read_mir_alloc_def_path<'tcx>(cx: &LateContext<'tcx>, alloc: &'tcx Allocation, ty: Ty<'_>) -> Option<Vec<String>> {
-    let (alloc, ty) = if let ty::Ref(_, ty, Mutability::Not) = *ty.kind() {
-        let &alloc = alloc.provenance().values().next()?;
-        if let GlobalAlloc::Memory(alloc) = cx.tcx.global_alloc(alloc) {
-            (alloc.inner(), ty)
-        } else {
-            return None;
-        }
-    } else {
-        (alloc, ty)
-    };
-
-    if let ty::Array(ty, _) | ty::Slice(ty) = *ty.kind()
-        && let ty::Ref(_, ty, Mutability::Not) = *ty.kind()
-        && ty.is_str()
-    {
-        alloc
-            .provenance()
-            .values()
-            .map(|&alloc| {
-                if let GlobalAlloc::Memory(alloc) = cx.tcx.global_alloc(alloc) {
-                    let alloc = alloc.inner();
-                    str::from_utf8(alloc.inspect_with_uninit_and_ptr_outside_interpreter(0..alloc.len()))
-                        .ok().map(ToOwned::to_owned)
-                } else {
-                    None
-                }
-            })
-            .collect()
-    } else {
-        None
-    }
-}
-
-// This is not a complete resolver for paths. It works on all the paths currently used in the paths
-// module.  That's all it does and all it needs to do.
-pub fn check_path(cx: &LateContext<'_>, path: &[&str]) -> bool {
-    if def_path_res(cx, path, None) != Res::Err {
-        return true;
-    }
-
-    // Some implementations can't be found by `path_to_res`, particularly inherent
-    // implementations of native types. Check lang items.
-    let path_syms: Vec<_> = path.iter().map(|p| Symbol::intern(p)).collect();
-    let lang_items = cx.tcx.lang_items();
-    // This list isn't complete, but good enough for our current list of paths.
-    let incoherent_impls = [
-        SimplifiedTypeGen::FloatSimplifiedType(FloatTy::F32),
-        SimplifiedTypeGen::FloatSimplifiedType(FloatTy::F64),
-        SimplifiedTypeGen::SliceSimplifiedType,
-        SimplifiedTypeGen::StrSimplifiedType,
-    ]
-    .iter()
-    .flat_map(|&ty| cx.tcx.incoherent_impls(ty));
-    for item_def_id in lang_items.items().iter().flatten().chain(incoherent_impls) {
-        let lang_item_path = cx.get_def_path(*item_def_id);
-        if path_syms.starts_with(&lang_item_path) {
-            if let [item] = &path_syms[lang_item_path.len()..] {
-                if matches!(
-                    cx.tcx.def_kind(*item_def_id),
-                    DefKind::Mod | DefKind::Enum | DefKind::Trait
-                ) {
-                    for child in cx.tcx.module_children(*item_def_id) {
-                        if child.ident.name == *item {
-                            return true;
-                        }
-                    }
-                } else {
-                    for child in cx.tcx.associated_item_def_ids(*item_def_id) {
-                        if cx.tcx.item_name(*child) == *item {
-                            return true;
-                        }
-                    }
-                }
-            }
-        }
-    }
-
-    false
-}
-
-declare_lint_pass!(InvalidPaths => [INVALID_PATHS]);
-
-impl<'tcx> LateLintPass<'tcx> for InvalidPaths {
-    fn check_item(&mut self, cx: &LateContext<'tcx>, item: &'tcx Item<'_>) {
-        let local_def_id = &cx.tcx.parent_module(item.hir_id());
-        let mod_name = &cx.tcx.item_name(local_def_id.to_def_id());
-        if_chain! {
-            if mod_name.as_str() == "paths";
-            if let hir::ItemKind::Const(ty, body_id) = item.kind;
-            let ty = hir_ty_to_ty(cx.tcx, ty);
-            if let ty::Array(el_ty, _) = &ty.kind();
-            if let ty::Ref(_, el_ty, _) = &el_ty.kind();
-            if el_ty.is_str();
-            let body = cx.tcx.hir().body(body_id);
-            let typeck_results = cx.tcx.typeck_body(body_id);
-            if let Some(Constant::Vec(path)) = constant_simple(cx, typeck_results, body.value);
-            let path: Vec<&str> = path.iter().map(|x| {
-                    if let Constant::Str(s) = x {
-                        s.as_str()
-                    } else {
-                        // We checked the type of the constant above
-                        unreachable!()
-                    }
-                }).collect();
-            if !check_path(cx, &path[..]);
-            then {
-                span_lint(cx, INVALID_PATHS, item.span, "invalid path");
-            }
-        }
-    }
-}
-
-#[derive(Default)]
-pub struct InterningDefinedSymbol {
-    // Maps the symbol value to the constant DefId.
-    symbol_map: FxHashMap<u32, DefId>,
-}
-
-impl_lint_pass!(InterningDefinedSymbol => [INTERNING_DEFINED_SYMBOL, UNNECESSARY_SYMBOL_STR]);
-
-impl<'tcx> LateLintPass<'tcx> for InterningDefinedSymbol {
-    fn check_crate(&mut self, cx: &LateContext<'_>) {
-        if !self.symbol_map.is_empty() {
-            return;
-        }
-
-        for &module in &[&paths::KW_MODULE, &paths::SYM_MODULE] {
-            if let Some(def_id) = def_path_res(cx, module, None).opt_def_id() {
-                for item in cx.tcx.module_children(def_id).iter() {
-                    if_chain! {
-                        if let Res::Def(DefKind::Const, item_def_id) = item.res;
-                        let ty = cx.tcx.type_of(item_def_id);
-                        if match_type(cx, ty, &paths::SYMBOL);
-                        if let Ok(ConstValue::Scalar(value)) = cx.tcx.const_eval_poly(item_def_id);
-                        if let Ok(value) = value.to_u32();
-                        then {
-                            self.symbol_map.insert(value, item_def_id);
-                        }
-                    }
-                }
-            }
-        }
-    }
-
-    fn check_expr(&mut self, cx: &LateContext<'tcx>, expr: &'tcx Expr<'_>) {
-        if_chain! {
-            if let ExprKind::Call(func, [arg]) = &expr.kind;
-            if let ty::FnDef(def_id, _) = cx.typeck_results().expr_ty(func).kind();
-            if match_def_path(cx, *def_id, &paths::SYMBOL_INTERN);
-            if let Some(Constant::Str(arg)) = constant_simple(cx, cx.typeck_results(), arg);
-            let value = Symbol::intern(&arg).as_u32();
-            if let Some(&def_id) = self.symbol_map.get(&value);
-            then {
-                span_lint_and_sugg(
-                    cx,
-                    INTERNING_DEFINED_SYMBOL,
-                    is_expn_of(expr.span, "sym").unwrap_or(expr.span),
-                    "interning a defined symbol",
-                    "try",
-                    cx.tcx.def_path_str(def_id),
-                    Applicability::MachineApplicable,
-                );
-            }
-        }
-        if let ExprKind::Binary(op, left, right) = expr.kind {
-            if matches!(op.node, BinOpKind::Eq | BinOpKind::Ne) {
-                let data = [
-                    (left, self.symbol_str_expr(left, cx)),
-                    (right, self.symbol_str_expr(right, cx)),
-                ];
-                match data {
-                    // both operands are a symbol string
-                    [(_, Some(left)), (_, Some(right))] => {
-                        span_lint_and_sugg(
-                            cx,
-                            UNNECESSARY_SYMBOL_STR,
-                            expr.span,
-                            "unnecessary `Symbol` to string conversion",
-                            "try",
-                            format!(
-                                "{} {} {}",
-                                left.as_symbol_snippet(cx),
-                                op.node.as_str(),
-                                right.as_symbol_snippet(cx),
-                            ),
-                            Applicability::MachineApplicable,
-                        );
-                    },
-                    // one of the operands is a symbol string
-                    [(expr, Some(symbol)), _] | [_, (expr, Some(symbol))] => {
-                        // creating an owned string for comparison
-                        if matches!(symbol, SymbolStrExpr::Expr { is_to_owned: true, .. }) {
-                            span_lint_and_sugg(
-                                cx,
-                                UNNECESSARY_SYMBOL_STR,
-                                expr.span,
-                                "unnecessary string allocation",
-                                "try",
-                                format!("{}.as_str()", symbol.as_symbol_snippet(cx)),
-                                Applicability::MachineApplicable,
-                            );
-                        }
-                    },
-                    // nothing found
-                    [(_, None), (_, None)] => {},
-                }
-            }
-        }
-    }
-}
-
-impl InterningDefinedSymbol {
-    fn symbol_str_expr<'tcx>(&self, expr: &'tcx Expr<'tcx>, cx: &LateContext<'tcx>) -> Option<SymbolStrExpr<'tcx>> {
-        static IDENT_STR_PATHS: &[&[&str]] = &[&paths::IDENT_AS_STR, &paths::TO_STRING_METHOD];
-        static SYMBOL_STR_PATHS: &[&[&str]] = &[
-            &paths::SYMBOL_AS_STR,
-            &paths::SYMBOL_TO_IDENT_STRING,
-            &paths::TO_STRING_METHOD,
-        ];
-        let call = if_chain! {
-            if let ExprKind::AddrOf(_, _, e) = expr.kind;
-            if let ExprKind::Unary(UnOp::Deref, e) = e.kind;
-            then { e } else { expr }
-        };
-        if_chain! {
-            // is a method call
-            if let ExprKind::MethodCall(_, item, [], _) = call.kind;
-            if let Some(did) = cx.typeck_results().type_dependent_def_id(call.hir_id);
-            let ty = cx.typeck_results().expr_ty(item);
-            // ...on either an Ident or a Symbol
-            if let Some(is_ident) = if match_type(cx, ty, &paths::SYMBOL) {
-                Some(false)
-            } else if match_type(cx, ty, &paths::IDENT) {
-                Some(true)
-            } else {
-                None
-            };
-            // ...which converts it to a string
-            let paths = if is_ident { IDENT_STR_PATHS } else { SYMBOL_STR_PATHS };
-            if let Some(path) = paths.iter().find(|path| match_def_path(cx, did, path));
-            then {
-                let is_to_owned = path.last().unwrap().ends_with("string");
-                return Some(SymbolStrExpr::Expr {
-                    item,
-                    is_ident,
-                    is_to_owned,
-                });
-            }
-        }
-        // is a string constant
-        if let Some(Constant::Str(s)) = constant_simple(cx, cx.typeck_results(), expr) {
-            let value = Symbol::intern(&s).as_u32();
-            // ...which matches a symbol constant
-            if let Some(&def_id) = self.symbol_map.get(&value) {
-                return Some(SymbolStrExpr::Const(def_id));
-            }
-        }
-        None
-    }
-}
-
-enum SymbolStrExpr<'tcx> {
-    /// a string constant with a corresponding symbol constant
-    Const(DefId),
-    /// a "symbol to string" expression like `symbol.as_str()`
-    Expr {
-        /// part that evaluates to `Symbol` or `Ident`
-        item: &'tcx Expr<'tcx>,
-        is_ident: bool,
-        /// whether an owned `String` is created like `to_ident_string()`
-        is_to_owned: bool,
-    },
-}
-
-impl<'tcx> SymbolStrExpr<'tcx> {
-    /// Returns a snippet that evaluates to a `Symbol` and is const if possible
-    fn as_symbol_snippet(&self, cx: &LateContext<'_>) -> Cow<'tcx, str> {
-        match *self {
-            Self::Const(def_id) => cx.tcx.def_path_str(def_id).into(),
-            Self::Expr { item, is_ident, .. } => {
-                let mut snip = snippet(cx, item.span.source_callsite(), "..");
-                if is_ident {
-                    // get `Ident.name`
-                    snip.to_mut().push_str(".name");
-                }
-                snip
-            },
-        }
-    }
-}
-
-declare_lint_pass!(IfChainStyle => [IF_CHAIN_STYLE]);
-
-impl<'tcx> LateLintPass<'tcx> for IfChainStyle {
-    fn check_block(&mut self, cx: &LateContext<'tcx>, block: &'tcx hir::Block<'_>) {
-        let (local, after, if_chain_span) = if_chain! {
-            if let [Stmt { kind: StmtKind::Local(local), .. }, after @ ..] = block.stmts;
-            if let Some(if_chain_span) = is_expn_of(block.span, "if_chain");
-            then { (local, after, if_chain_span) } else { return }
-        };
-        if is_first_if_chain_expr(cx, block.hir_id, if_chain_span) {
-            span_lint(
-                cx,
-                IF_CHAIN_STYLE,
-                if_chain_local_span(cx, local, if_chain_span),
-                "`let` expression should be above the `if_chain!`",
-            );
-        } else if local.span.ctxt() == block.span.ctxt() && is_if_chain_then(after, block.expr, if_chain_span) {
-            span_lint(
-                cx,
-                IF_CHAIN_STYLE,
-                if_chain_local_span(cx, local, if_chain_span),
-                "`let` expression should be inside `then { .. }`",
-            );
-        }
-    }
-
-    fn check_expr(&mut self, cx: &LateContext<'tcx>, expr: &'tcx hir::Expr<'_>) {
-        let (cond, then, els) = if let Some(higher::IfOrIfLet { cond, r#else, then }) = higher::IfOrIfLet::hir(expr) {
-            (cond, then, r#else.is_some())
-        } else {
-            return;
-        };
-        let then_block = match then.kind {
-            ExprKind::Block(block, _) => block,
-            _ => return,
-        };
-        let if_chain_span = is_expn_of(expr.span, "if_chain");
-        if !els {
-            check_nested_if_chains(cx, expr, then_block, if_chain_span);
-        }
-        let if_chain_span = match if_chain_span {
-            None => return,
-            Some(span) => span,
-        };
-        // check for `if a && b;`
-        if_chain! {
-            if let ExprKind::Binary(op, _, _) = cond.kind;
-            if op.node == BinOpKind::And;
-            if cx.sess().source_map().is_multiline(cond.span);
-            then {
-                span_lint(cx, IF_CHAIN_STYLE, cond.span, "`if a && b;` should be `if a; if b;`");
-            }
-        }
-        if is_first_if_chain_expr(cx, expr.hir_id, if_chain_span)
-            && is_if_chain_then(then_block.stmts, then_block.expr, if_chain_span)
-        {
-            span_lint(cx, IF_CHAIN_STYLE, expr.span, "`if_chain!` only has one `if`");
-        }
-    }
-}
-
-fn check_nested_if_chains(
-    cx: &LateContext<'_>,
-    if_expr: &Expr<'_>,
-    then_block: &Block<'_>,
-    if_chain_span: Option<Span>,
-) {
-    #[rustfmt::skip]
-    let (head, tail) = match *then_block {
-        Block { stmts, expr: Some(tail), .. } => (stmts, tail),
-        Block {
-            stmts: &[
-                ref head @ ..,
-                Stmt { kind: StmtKind::Expr(tail) | StmtKind::Semi(tail), .. }
-            ],
-            ..
-        } => (head, tail),
-        _ => return,
-    };
-    if_chain! {
-        if let Some(higher::IfOrIfLet { r#else: None, .. }) = higher::IfOrIfLet::hir(tail);
-        let sm = cx.sess().source_map();
-        if head
-            .iter()
-            .all(|stmt| matches!(stmt.kind, StmtKind::Local(..)) && !sm.is_multiline(stmt.span));
-        if if_chain_span.is_some() || !is_else_clause(cx.tcx, if_expr);
-        then {} else { return }
-    }
-    let (span, msg) = match (if_chain_span, is_expn_of(tail.span, "if_chain")) {
-        (None, Some(_)) => (if_expr.span, "this `if` can be part of the inner `if_chain!`"),
-        (Some(_), None) => (tail.span, "this `if` can be part of the outer `if_chain!`"),
-        (Some(a), Some(b)) if a != b => (b, "this `if_chain!` can be merged with the outer `if_chain!`"),
-        _ => return,
-    };
-    span_lint_and_then(cx, IF_CHAIN_STYLE, span, msg, |diag| {
-        let (span, msg) = match head {
-            [] => return,
-            [stmt] => (stmt.span, "this `let` statement can also be in the `if_chain!`"),
-            [a, .., b] => (
-                a.span.to(b.span),
-                "these `let` statements can also be in the `if_chain!`",
-            ),
-        };
-        diag.span_help(span, msg);
-    });
-}
-
-fn is_first_if_chain_expr(cx: &LateContext<'_>, hir_id: HirId, if_chain_span: Span) -> bool {
-    cx.tcx
-        .hir()
-        .parent_iter(hir_id)
-        .find(|(_, node)| {
-            #[rustfmt::skip]
-            !matches!(node, Node::Expr(Expr { kind: ExprKind::Block(..), .. }) | Node::Stmt(_))
-        })
-        .map_or(false, |(id, _)| {
-            is_expn_of(cx.tcx.hir().span(id), "if_chain") != Some(if_chain_span)
-        })
-}
-
-/// Checks a trailing slice of statements and expression of a `Block` to see if they are part
-/// of the `then {..}` portion of an `if_chain!`
-fn is_if_chain_then(stmts: &[Stmt<'_>], expr: Option<&Expr<'_>>, if_chain_span: Span) -> bool {
-    let span = if let [stmt, ..] = stmts {
-        stmt.span
-    } else if let Some(expr) = expr {
-        expr.span
-    } else {
-        // empty `then {}`
-        return true;
-    };
-    is_expn_of(span, "if_chain").map_or(true, |span| span != if_chain_span)
-}
-
-/// Creates a `Span` for `let x = ..;` in an `if_chain!` call.
-fn if_chain_local_span(cx: &LateContext<'_>, local: &Local<'_>, if_chain_span: Span) -> Span {
-    let mut span = local.pat.span;
-    if let Some(init) = local.init {
-        span = span.to(init.span);
-    }
-    span.adjust(if_chain_span.ctxt().outer_expn());
-    let sm = cx.sess().source_map();
-    let span = sm.span_extend_to_prev_str(span, "let", false, true).unwrap_or(span);
-    let span = sm.span_extend_to_next_char(span, ';', false);
-    Span::new(
-        span.lo() - BytePos(3),
-        span.hi() + BytePos(1),
-        span.ctxt(),
-        span.parent(),
-    )
-}
-
-declare_lint_pass!(MsrvAttrImpl => [MISSING_MSRV_ATTR_IMPL]);
-
-impl LateLintPass<'_> for MsrvAttrImpl {
-    fn check_item(&mut self, cx: &LateContext<'_>, item: &hir::Item<'_>) {
-        if_chain! {
-            if let hir::ItemKind::Impl(hir::Impl {
-                of_trait: Some(lint_pass_trait_ref),
-                self_ty,
-                items,
-                ..
-            }) = &item.kind;
-            if let Some(lint_pass_trait_def_id) = lint_pass_trait_ref.trait_def_id();
-            let is_late_pass = match_def_path(cx, lint_pass_trait_def_id, &paths::LATE_LINT_PASS);
-            if is_late_pass || match_def_path(cx, lint_pass_trait_def_id, &paths::EARLY_LINT_PASS);
-            let self_ty = hir_ty_to_ty(cx.tcx, self_ty);
-            if let ty::Adt(self_ty_def, _) = self_ty.kind();
-            if self_ty_def.is_struct();
-            if self_ty_def.all_fields().any(|f| {
-                cx.tcx
-                    .type_of(f.did)
-                    .walk()
-                    .filter(|t| matches!(t.unpack(), GenericArgKind::Type(_)))
-                    .any(|t| match_type(cx, t.expect_ty(), &paths::RUSTC_VERSION))
-            });
-            if !items.iter().any(|item| item.ident.name == sym!(enter_lint_attrs));
-            then {
-                let context = if is_late_pass { "LateContext" } else { "EarlyContext" };
-                let lint_pass = if is_late_pass { "LateLintPass" } else { "EarlyLintPass" };
-                let span = cx.sess().source_map().span_through_char(item.span, '{');
-                span_lint_and_sugg(
-                    cx,
-                    MISSING_MSRV_ATTR_IMPL,
-                    span,
-                    &format!("`extract_msrv_attr!` macro missing from `{lint_pass}` implementation"),
-                    &format!("add `extract_msrv_attr!({context})` to the `{lint_pass}` implementation"),
-                    format!("{}\n    extract_msrv_attr!({context});", snippet(cx, span, "..")),
-                    Applicability::MachineApplicable,
-                );
-            }
-        }
-    }
-}
-=======
 pub mod clippy_lints_internal;
 pub mod collapsible_calls;
 pub mod compiler_lint_functions;
@@ -1577,5 +9,4 @@
 pub mod msrv_attr_impl;
 pub mod outer_expn_data_pass;
 pub mod produce_ice;
-pub mod unnecessary_def_path;
->>>>>>> 1afc7e22
+pub mod unnecessary_def_path;