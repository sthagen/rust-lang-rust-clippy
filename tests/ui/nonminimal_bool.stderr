error: this boolean expression can be simplified
<<<<<<< HEAD
  --> tests/ui/nonminimal_bool.rs:18:13
=======
  --> tests/ui/nonminimal_bool.rs:19:13
>>>>>>> ba80e065
   |
LL |     let _ = !true;
   |             ^^^^^ help: try: `false`
   |
   = note: `-D clippy::nonminimal-bool` implied by `-D warnings`
   = help: to override `-D warnings` add `#[allow(clippy::nonminimal_bool)]`

error: this boolean expression can be simplified
<<<<<<< HEAD
  --> tests/ui/nonminimal_bool.rs:21:13
=======
  --> tests/ui/nonminimal_bool.rs:22:13
>>>>>>> ba80e065
   |
LL |     let _ = !false;
   |             ^^^^^^ help: try: `true`

error: this boolean expression can be simplified
<<<<<<< HEAD
  --> tests/ui/nonminimal_bool.rs:23:13
=======
  --> tests/ui/nonminimal_bool.rs:24:13
>>>>>>> ba80e065
   |
LL |     let _ = !!a;
   |             ^^^ help: try: `a`

error: this boolean expression can be simplified
<<<<<<< HEAD
  --> tests/ui/nonminimal_bool.rs:25:13
=======
  --> tests/ui/nonminimal_bool.rs:26:13
>>>>>>> ba80e065
   |
LL |     let _ = false || a;
   |             ^^^^^^^^^^ help: try: `a`

error: this boolean expression can be simplified
<<<<<<< HEAD
  --> tests/ui/nonminimal_bool.rs:30:13
=======
  --> tests/ui/nonminimal_bool.rs:31:13
>>>>>>> ba80e065
   |
LL |     let _ = !(!a && b);
   |             ^^^^^^^^^^ help: try: `a || !b`

error: this boolean expression can be simplified
<<<<<<< HEAD
  --> tests/ui/nonminimal_bool.rs:32:13
=======
  --> tests/ui/nonminimal_bool.rs:33:13
>>>>>>> ba80e065
   |
LL |     let _ = !(!a || b);
   |             ^^^^^^^^^^ help: try: `a && !b`

error: this boolean expression can be simplified
<<<<<<< HEAD
  --> tests/ui/nonminimal_bool.rs:34:13
=======
  --> tests/ui/nonminimal_bool.rs:35:13
>>>>>>> ba80e065
   |
LL |     let _ = !a && !(b && c);
   |             ^^^^^^^^^^^^^^^ help: try: `!(a || b && c)`

error: this boolean expression can be simplified
<<<<<<< HEAD
  --> tests/ui/nonminimal_bool.rs:43:13
=======
  --> tests/ui/nonminimal_bool.rs:44:13
>>>>>>> ba80e065
   |
LL |     let _ = a == b && c == 5 && a == b;
   |             ^^^^^^^^^^^^^^^^^^^^^^^^^^
   |
help: try
   |
LL |     let _ = !(a != b || c != 5);
   |             ~~~~~~~~~~~~~~~~~~~
LL |     let _ = a == b && c == 5;
   |             ~~~~~~~~~~~~~~~~

error: this boolean expression can be simplified
<<<<<<< HEAD
  --> tests/ui/nonminimal_bool.rs:45:13
=======
  --> tests/ui/nonminimal_bool.rs:46:13
>>>>>>> ba80e065
   |
LL |     let _ = a == b || c == 5 || a == b;
   |             ^^^^^^^^^^^^^^^^^^^^^^^^^^
   |
help: try
   |
LL |     let _ = !(a != b && c != 5);
   |             ~~~~~~~~~~~~~~~~~~~
LL |     let _ = a == b || c == 5;
   |             ~~~~~~~~~~~~~~~~

error: this boolean expression can be simplified
<<<<<<< HEAD
  --> tests/ui/nonminimal_bool.rs:47:13
=======
  --> tests/ui/nonminimal_bool.rs:48:13
>>>>>>> ba80e065
   |
LL |     let _ = a == b && c == 5 && b == a;
   |             ^^^^^^^^^^^^^^^^^^^^^^^^^^
   |
help: try
   |
LL |     let _ = !(a != b || c != 5);
   |             ~~~~~~~~~~~~~~~~~~~
LL |     let _ = a == b && c == 5;
   |             ~~~~~~~~~~~~~~~~

error: this boolean expression can be simplified
<<<<<<< HEAD
  --> tests/ui/nonminimal_bool.rs:49:13
=======
  --> tests/ui/nonminimal_bool.rs:50:13
>>>>>>> ba80e065
   |
LL |     let _ = a != b || !(a != b || c == d);
   |             ^^^^^^^^^^^^^^^^^^^^^^^^^^^^^
   |
help: try
   |
LL |     let _ = !(a == b && c == d);
   |             ~~~~~~~~~~~~~~~~~~~
LL |     let _ = a != b || c != d;
   |             ~~~~~~~~~~~~~~~~

error: this boolean expression can be simplified
<<<<<<< HEAD
  --> tests/ui/nonminimal_bool.rs:51:13
=======
  --> tests/ui/nonminimal_bool.rs:52:13
>>>>>>> ba80e065
   |
LL |     let _ = a != b && !(a != b && c == d);
   |             ^^^^^^^^^^^^^^^^^^^^^^^^^^^^^
   |
help: try
   |
LL |     let _ = !(a == b || c == d);
   |             ~~~~~~~~~~~~~~~~~~~
LL |     let _ = a != b && c != d;
   |             ~~~~~~~~~~~~~~~~

error: this boolean expression can be simplified
<<<<<<< HEAD
  --> tests/ui/nonminimal_bool.rs:82:8
=======
  --> tests/ui/nonminimal_bool.rs:83:8
>>>>>>> ba80e065
   |
LL |     if matches!(true, true) && true {
   |        ^^^^^^^^^^^^^^^^^^^^^^^^^^^^ help: try: `matches!(true, true)`

error: this boolean expression can be simplified
<<<<<<< HEAD
  --> tests/ui/nonminimal_bool.rs:162:8
=======
  --> tests/ui/nonminimal_bool.rs:163:8
>>>>>>> ba80e065
   |
LL |     if !(12 == a) {}
   |        ^^^^^^^^^^ help: try: `12 != a`

error: this boolean expression can be simplified
<<<<<<< HEAD
  --> tests/ui/nonminimal_bool.rs:163:8
=======
  --> tests/ui/nonminimal_bool.rs:164:8
>>>>>>> ba80e065
   |
LL |     if !(a == 12) {}
   |        ^^^^^^^^^^ help: try: `a != 12`

error: this boolean expression can be simplified
<<<<<<< HEAD
  --> tests/ui/nonminimal_bool.rs:164:8
=======
  --> tests/ui/nonminimal_bool.rs:165:8
>>>>>>> ba80e065
   |
LL |     if !(12 != a) {}
   |        ^^^^^^^^^^ help: try: `12 == a`

error: this boolean expression can be simplified
<<<<<<< HEAD
  --> tests/ui/nonminimal_bool.rs:165:8
=======
  --> tests/ui/nonminimal_bool.rs:166:8
>>>>>>> ba80e065
   |
LL |     if !(a != 12) {}
   |        ^^^^^^^^^^ help: try: `a == 12`

error: this boolean expression can be simplified
<<<<<<< HEAD
  --> tests/ui/nonminimal_bool.rs:169:8
=======
  --> tests/ui/nonminimal_bool.rs:170:8
>>>>>>> ba80e065
   |
LL |     if !b == true {}
   |        ^^^^^^^^^^ help: try: `b != true`

error: this comparison might be written more concisely
<<<<<<< HEAD
  --> tests/ui/nonminimal_bool.rs:169:8
=======
  --> tests/ui/nonminimal_bool.rs:170:8
>>>>>>> ba80e065
   |
LL |     if !b == true {}
   |        ^^^^^^^^^^ help: try simplifying it as shown: `b != true`
   |
   = note: `-D clippy::bool-comparison` implied by `-D warnings`
   = help: to override `-D warnings` add `#[allow(clippy::bool_comparison)]`

error: equality checks against true are unnecessary
<<<<<<< HEAD
  --> tests/ui/nonminimal_bool.rs:169:8
=======
  --> tests/ui/nonminimal_bool.rs:170:8
>>>>>>> ba80e065
   |
LL |     if !b == true {}
   |        ^^^^^^^^^^ help: try simplifying it as shown: `!b`

error: this boolean expression can be simplified
<<<<<<< HEAD
  --> tests/ui/nonminimal_bool.rs:170:8
=======
  --> tests/ui/nonminimal_bool.rs:171:8
>>>>>>> ba80e065
   |
LL |     if !b != true {}
   |        ^^^^^^^^^^ help: try: `b == true`

error: inequality checks against true can be replaced by a negation
<<<<<<< HEAD
  --> tests/ui/nonminimal_bool.rs:170:8
=======
  --> tests/ui/nonminimal_bool.rs:171:8
>>>>>>> ba80e065
   |
LL |     if !b != true {}
   |        ^^^^^^^^^^ help: try simplifying it as shown: `!(!b)`

error: this boolean expression can be simplified
<<<<<<< HEAD
  --> tests/ui/nonminimal_bool.rs:171:8
=======
  --> tests/ui/nonminimal_bool.rs:172:8
>>>>>>> ba80e065
   |
LL |     if true == !b {}
   |        ^^^^^^^^^^ help: try: `true != b`

error: this comparison might be written more concisely
<<<<<<< HEAD
  --> tests/ui/nonminimal_bool.rs:171:8
=======
  --> tests/ui/nonminimal_bool.rs:172:8
>>>>>>> ba80e065
   |
LL |     if true == !b {}
   |        ^^^^^^^^^^ help: try simplifying it as shown: `true != b`

error: equality checks against true are unnecessary
<<<<<<< HEAD
  --> tests/ui/nonminimal_bool.rs:171:8
=======
  --> tests/ui/nonminimal_bool.rs:172:8
>>>>>>> ba80e065
   |
LL |     if true == !b {}
   |        ^^^^^^^^^^ help: try simplifying it as shown: `!b`

error: this boolean expression can be simplified
<<<<<<< HEAD
  --> tests/ui/nonminimal_bool.rs:172:8
=======
  --> tests/ui/nonminimal_bool.rs:173:8
>>>>>>> ba80e065
   |
LL |     if true != !b {}
   |        ^^^^^^^^^^ help: try: `true == b`

error: inequality checks against true can be replaced by a negation
<<<<<<< HEAD
  --> tests/ui/nonminimal_bool.rs:172:8
=======
  --> tests/ui/nonminimal_bool.rs:173:8
>>>>>>> ba80e065
   |
LL |     if true != !b {}
   |        ^^^^^^^^^^ help: try simplifying it as shown: `!(!b)`

error: this boolean expression can be simplified
<<<<<<< HEAD
  --> tests/ui/nonminimal_bool.rs:173:8
=======
  --> tests/ui/nonminimal_bool.rs:174:8
>>>>>>> ba80e065
   |
LL |     if !b == !c {}
   |        ^^^^^^^^ help: try: `b == c`

error: this boolean expression can be simplified
<<<<<<< HEAD
  --> tests/ui/nonminimal_bool.rs:174:8
=======
  --> tests/ui/nonminimal_bool.rs:175:8
>>>>>>> ba80e065
   |
LL |     if !b != !c {}
   |        ^^^^^^^^ help: try: `b != c`

error: aborting due to 29 previous errors
<|MERGE_RESOLUTION|>--- conflicted
+++ resolved
@@ -1,9 +1,5 @@
 error: this boolean expression can be simplified
-<<<<<<< HEAD
-  --> tests/ui/nonminimal_bool.rs:18:13
-=======
   --> tests/ui/nonminimal_bool.rs:19:13
->>>>>>> ba80e065
    |
 LL |     let _ = !true;
    |             ^^^^^ help: try: `false`
@@ -12,71 +8,43 @@
    = help: to override `-D warnings` add `#[allow(clippy::nonminimal_bool)]`
 
 error: this boolean expression can be simplified
-<<<<<<< HEAD
-  --> tests/ui/nonminimal_bool.rs:21:13
-=======
   --> tests/ui/nonminimal_bool.rs:22:13
->>>>>>> ba80e065
    |
 LL |     let _ = !false;
    |             ^^^^^^ help: try: `true`
 
 error: this boolean expression can be simplified
-<<<<<<< HEAD
-  --> tests/ui/nonminimal_bool.rs:23:13
-=======
   --> tests/ui/nonminimal_bool.rs:24:13
->>>>>>> ba80e065
    |
 LL |     let _ = !!a;
    |             ^^^ help: try: `a`
 
 error: this boolean expression can be simplified
-<<<<<<< HEAD
-  --> tests/ui/nonminimal_bool.rs:25:13
-=======
   --> tests/ui/nonminimal_bool.rs:26:13
->>>>>>> ba80e065
    |
 LL |     let _ = false || a;
    |             ^^^^^^^^^^ help: try: `a`
 
 error: this boolean expression can be simplified
-<<<<<<< HEAD
-  --> tests/ui/nonminimal_bool.rs:30:13
-=======
   --> tests/ui/nonminimal_bool.rs:31:13
->>>>>>> ba80e065
    |
 LL |     let _ = !(!a && b);
    |             ^^^^^^^^^^ help: try: `a || !b`
 
 error: this boolean expression can be simplified
-<<<<<<< HEAD
-  --> tests/ui/nonminimal_bool.rs:32:13
-=======
   --> tests/ui/nonminimal_bool.rs:33:13
->>>>>>> ba80e065
    |
 LL |     let _ = !(!a || b);
    |             ^^^^^^^^^^ help: try: `a && !b`
 
 error: this boolean expression can be simplified
-<<<<<<< HEAD
-  --> tests/ui/nonminimal_bool.rs:34:13
-=======
   --> tests/ui/nonminimal_bool.rs:35:13
->>>>>>> ba80e065
    |
 LL |     let _ = !a && !(b && c);
    |             ^^^^^^^^^^^^^^^ help: try: `!(a || b && c)`
 
 error: this boolean expression can be simplified
-<<<<<<< HEAD
-  --> tests/ui/nonminimal_bool.rs:43:13
-=======
   --> tests/ui/nonminimal_bool.rs:44:13
->>>>>>> ba80e065
    |
 LL |     let _ = a == b && c == 5 && a == b;
    |             ^^^^^^^^^^^^^^^^^^^^^^^^^^
@@ -89,11 +57,7 @@
    |             ~~~~~~~~~~~~~~~~
 
 error: this boolean expression can be simplified
-<<<<<<< HEAD
-  --> tests/ui/nonminimal_bool.rs:45:13
-=======
   --> tests/ui/nonminimal_bool.rs:46:13
->>>>>>> ba80e065
    |
 LL |     let _ = a == b || c == 5 || a == b;
    |             ^^^^^^^^^^^^^^^^^^^^^^^^^^
@@ -106,11 +70,7 @@
    |             ~~~~~~~~~~~~~~~~
 
 error: this boolean expression can be simplified
-<<<<<<< HEAD
-  --> tests/ui/nonminimal_bool.rs:47:13
-=======
   --> tests/ui/nonminimal_bool.rs:48:13
->>>>>>> ba80e065
    |
 LL |     let _ = a == b && c == 5 && b == a;
    |             ^^^^^^^^^^^^^^^^^^^^^^^^^^
@@ -123,11 +83,7 @@
    |             ~~~~~~~~~~~~~~~~
 
 error: this boolean expression can be simplified
-<<<<<<< HEAD
-  --> tests/ui/nonminimal_bool.rs:49:13
-=======
   --> tests/ui/nonminimal_bool.rs:50:13
->>>>>>> ba80e065
    |
 LL |     let _ = a != b || !(a != b || c == d);
    |             ^^^^^^^^^^^^^^^^^^^^^^^^^^^^^
@@ -140,11 +96,7 @@
    |             ~~~~~~~~~~~~~~~~
 
 error: this boolean expression can be simplified
-<<<<<<< HEAD
-  --> tests/ui/nonminimal_bool.rs:51:13
-=======
   --> tests/ui/nonminimal_bool.rs:52:13
->>>>>>> ba80e065
    |
 LL |     let _ = a != b && !(a != b && c == d);
    |             ^^^^^^^^^^^^^^^^^^^^^^^^^^^^^
@@ -157,71 +109,43 @@
    |             ~~~~~~~~~~~~~~~~
 
 error: this boolean expression can be simplified
-<<<<<<< HEAD
-  --> tests/ui/nonminimal_bool.rs:82:8
-=======
   --> tests/ui/nonminimal_bool.rs:83:8
->>>>>>> ba80e065
    |
 LL |     if matches!(true, true) && true {
    |        ^^^^^^^^^^^^^^^^^^^^^^^^^^^^ help: try: `matches!(true, true)`
 
 error: this boolean expression can be simplified
-<<<<<<< HEAD
-  --> tests/ui/nonminimal_bool.rs:162:8
-=======
   --> tests/ui/nonminimal_bool.rs:163:8
->>>>>>> ba80e065
    |
 LL |     if !(12 == a) {}
    |        ^^^^^^^^^^ help: try: `12 != a`
 
 error: this boolean expression can be simplified
-<<<<<<< HEAD
-  --> tests/ui/nonminimal_bool.rs:163:8
-=======
   --> tests/ui/nonminimal_bool.rs:164:8
->>>>>>> ba80e065
    |
 LL |     if !(a == 12) {}
    |        ^^^^^^^^^^ help: try: `a != 12`
 
 error: this boolean expression can be simplified
-<<<<<<< HEAD
-  --> tests/ui/nonminimal_bool.rs:164:8
-=======
   --> tests/ui/nonminimal_bool.rs:165:8
->>>>>>> ba80e065
    |
 LL |     if !(12 != a) {}
    |        ^^^^^^^^^^ help: try: `12 == a`
 
 error: this boolean expression can be simplified
-<<<<<<< HEAD
-  --> tests/ui/nonminimal_bool.rs:165:8
-=======
   --> tests/ui/nonminimal_bool.rs:166:8
->>>>>>> ba80e065
    |
 LL |     if !(a != 12) {}
    |        ^^^^^^^^^^ help: try: `a == 12`
 
 error: this boolean expression can be simplified
-<<<<<<< HEAD
-  --> tests/ui/nonminimal_bool.rs:169:8
-=======
   --> tests/ui/nonminimal_bool.rs:170:8
->>>>>>> ba80e065
    |
 LL |     if !b == true {}
    |        ^^^^^^^^^^ help: try: `b != true`
 
 error: this comparison might be written more concisely
-<<<<<<< HEAD
-  --> tests/ui/nonminimal_bool.rs:169:8
-=======
   --> tests/ui/nonminimal_bool.rs:170:8
->>>>>>> ba80e065
    |
 LL |     if !b == true {}
    |        ^^^^^^^^^^ help: try simplifying it as shown: `b != true`
@@ -230,101 +154,61 @@
    = help: to override `-D warnings` add `#[allow(clippy::bool_comparison)]`
 
 error: equality checks against true are unnecessary
-<<<<<<< HEAD
-  --> tests/ui/nonminimal_bool.rs:169:8
-=======
   --> tests/ui/nonminimal_bool.rs:170:8
->>>>>>> ba80e065
    |
 LL |     if !b == true {}
    |        ^^^^^^^^^^ help: try simplifying it as shown: `!b`
 
 error: this boolean expression can be simplified
-<<<<<<< HEAD
-  --> tests/ui/nonminimal_bool.rs:170:8
-=======
   --> tests/ui/nonminimal_bool.rs:171:8
->>>>>>> ba80e065
    |
 LL |     if !b != true {}
    |        ^^^^^^^^^^ help: try: `b == true`
 
 error: inequality checks against true can be replaced by a negation
-<<<<<<< HEAD
-  --> tests/ui/nonminimal_bool.rs:170:8
-=======
   --> tests/ui/nonminimal_bool.rs:171:8
->>>>>>> ba80e065
    |
 LL |     if !b != true {}
    |        ^^^^^^^^^^ help: try simplifying it as shown: `!(!b)`
 
 error: this boolean expression can be simplified
-<<<<<<< HEAD
-  --> tests/ui/nonminimal_bool.rs:171:8
-=======
   --> tests/ui/nonminimal_bool.rs:172:8
->>>>>>> ba80e065
    |
 LL |     if true == !b {}
    |        ^^^^^^^^^^ help: try: `true != b`
 
 error: this comparison might be written more concisely
-<<<<<<< HEAD
-  --> tests/ui/nonminimal_bool.rs:171:8
-=======
   --> tests/ui/nonminimal_bool.rs:172:8
->>>>>>> ba80e065
    |
 LL |     if true == !b {}
    |        ^^^^^^^^^^ help: try simplifying it as shown: `true != b`
 
 error: equality checks against true are unnecessary
-<<<<<<< HEAD
-  --> tests/ui/nonminimal_bool.rs:171:8
-=======
   --> tests/ui/nonminimal_bool.rs:172:8
->>>>>>> ba80e065
    |
 LL |     if true == !b {}
    |        ^^^^^^^^^^ help: try simplifying it as shown: `!b`
 
 error: this boolean expression can be simplified
-<<<<<<< HEAD
-  --> tests/ui/nonminimal_bool.rs:172:8
-=======
   --> tests/ui/nonminimal_bool.rs:173:8
->>>>>>> ba80e065
    |
 LL |     if true != !b {}
    |        ^^^^^^^^^^ help: try: `true == b`
 
 error: inequality checks against true can be replaced by a negation
-<<<<<<< HEAD
-  --> tests/ui/nonminimal_bool.rs:172:8
-=======
   --> tests/ui/nonminimal_bool.rs:173:8
->>>>>>> ba80e065
    |
 LL |     if true != !b {}
    |        ^^^^^^^^^^ help: try simplifying it as shown: `!(!b)`
 
 error: this boolean expression can be simplified
-<<<<<<< HEAD
-  --> tests/ui/nonminimal_bool.rs:173:8
-=======
   --> tests/ui/nonminimal_bool.rs:174:8
->>>>>>> ba80e065
    |
 LL |     if !b == !c {}
    |        ^^^^^^^^ help: try: `b == c`
 
 error: this boolean expression can be simplified
-<<<<<<< HEAD
-  --> tests/ui/nonminimal_bool.rs:174:8
-=======
   --> tests/ui/nonminimal_bool.rs:175:8
->>>>>>> ba80e065
    |
 LL |     if !b != !c {}
    |        ^^^^^^^^ help: try: `b != c`
