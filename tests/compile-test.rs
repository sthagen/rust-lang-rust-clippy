--- conflicted
+++ resolved
@@ -151,7 +151,6 @@
         defaults.set_custom(
             "dependencies",
             DependencyBuilder {
-<<<<<<< HEAD
                 program: {
                     let mut p = CommandBuilder::cargo();
                     // If we run in bootstrap, we need to use the right compiler for building the
@@ -163,6 +162,10 @@
                     // however has some staging logic that is hurting us here, so to work around
                     // that we set both the "real" and "staging" rustc to TEST_RUSTC, including the
                     // associated library paths.
+                    #[expect(
+                        clippy::option_env_unwrap,
+                        reason = "TEST_RUSTC will ensure that the requested env vars are set during compile time"
+                    )]
                     if let Some(rustc) = option_env!("TEST_RUSTC") {
                         let libdir = option_env!("TEST_RUSTC_LIB").unwrap();
                         let sysroot = option_env!("TEST_SYSROOT").unwrap();
@@ -170,16 +173,10 @@
                         p.envs.push(("RUSTC_REAL_LIBDIR".into(), Some(libdir.into())));
                         p.envs.push(("RUSTC_SNAPSHOT".into(), Some(rustc.into())));
                         p.envs.push(("RUSTC_SNAPSHOT_LIBDIR".into(), Some(libdir.into())));
-                        p.envs.push((
-                            "RUSTC_SYSROOT".into(),
-                            Some(sysroot.into()),
-                        ));
+                        p.envs.push(("RUSTC_SYSROOT".into(), Some(sysroot.into())));
                     }
                     p
                 },
-=======
-                program: CommandBuilder::cargo(),
->>>>>>> e85b1dd6
                 crate_manifest_path: Path::new("clippy_test_deps").join("Cargo.toml"),
                 build_std: None,
                 bless_lockfile: self.args.bless,
